--- conflicted
+++ resolved
@@ -279,20 +279,11 @@
     c->avctx = avctx;
     avctx->pix_fmt = AV_PIX_FMT_PAL8;
 
-<<<<<<< HEAD
     if (avctx->width != SCREEN_WIDE || avctx->height != SCREEN_HIGH) {
         av_log(avctx, AV_LOG_ERROR, "Invalid dimension %dx%d\n", avctx->width, avctx->height);
         return AVERROR_INVALIDDATA;
     }
 
-    c->pic.reference = 1;
-    if (avctx->get_buffer(avctx, &c->pic) < 0) {
-        av_log(avctx, AV_LOG_ERROR, "get_buffer() failed\n");
-        return -1;
-    }
-
-=======
->>>>>>> 61cc9974
     c->frame = c->frame_base + 640;
 
     return 0;
