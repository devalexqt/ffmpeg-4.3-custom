--- conflicted
+++ resolved
@@ -104,30 +104,6 @@
     return s;
 }
 
-<<<<<<< HEAD
-static void diff_pixels_c(int16_t *av_restrict block, const uint8_t *s1,
-                          const uint8_t *s2, int stride)
-{
-    int i;
-
-    /* read the pixels */
-    for (i = 0; i < 8; i++) {
-        block[0] = s1[0] - s2[0];
-        block[1] = s1[1] - s2[1];
-        block[2] = s1[2] - s2[2];
-        block[3] = s1[3] - s2[3];
-        block[4] = s1[4] - s2[4];
-        block[5] = s1[5] - s2[5];
-        block[6] = s1[6] - s2[6];
-        block[7] = s1[7] - s2[7];
-        s1      += stride;
-        s2      += stride;
-        block   += 8;
-    }
-}
-
-=======
->>>>>>> f46bb608
 static int sum_abs_dctelem_c(int16_t *block)
 {
     int sum = 0, i;
@@ -965,13 +941,8 @@
 {
     const unsigned high_bit_depth = avctx->bits_per_raw_sample > 8;
 
-<<<<<<< HEAD
     ff_check_alignment();
 
-    c->diff_pixels = diff_pixels_c;
-
-=======
->>>>>>> f46bb608
     c->sum_abs_dctelem = sum_abs_dctelem_c;
 
     /* TODO [0] 16  [1] 8 */
@@ -1018,26 +989,8 @@
     ff_dsputil_init_dwt(c);
 #endif
 
-<<<<<<< HEAD
-    switch (avctx->bits_per_raw_sample) {
-    case 9:
-    case 10:
-    case 12:
-    case 14:
-        c->get_pixels = get_pixels_16_c;
-        break;
-    default:
-        if (avctx->bits_per_raw_sample<=8 || avctx->codec_type != AVMEDIA_TYPE_VIDEO) {
-            c->get_pixels = get_pixels_8_c;
-        }
-        break;
-    }
-
-
     if (ARCH_ALPHA)
         ff_dsputil_init_alpha(c, avctx);
-=======
->>>>>>> f46bb608
     if (ARCH_ARM)
         ff_dsputil_init_arm(c, avctx, high_bit_depth);
     if (ARCH_PPC)
