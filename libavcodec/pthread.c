--- conflicted
+++ resolved
@@ -951,11 +951,8 @@
     }
 
     pthread_mutex_lock(&p->parent->buffer_mutex);
-<<<<<<< HEAD
-
-=======
+
 FF_DISABLE_DEPRECATION_WARNINGS
->>>>>>> 7950e519
     if (avctx->thread_safe_callbacks || (
 #if FF_API_GET_BUFFER
         !avctx->get_buffer &&
