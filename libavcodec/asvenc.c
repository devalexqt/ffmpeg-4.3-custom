--- conflicted
+++ resolved
@@ -114,7 +114,7 @@
     put_bits(&a->pb, ff_asv_ccp_tab[16][1], ff_asv_ccp_tab[16][0]);
 }
 
-static inline int asv2_encode_block(ASV1Context *a, int16_t block[64])
+static inline void asv2_encode_block(ASV1Context *a, int16_t block[64])
 {
     int i;
     int count = 0;
@@ -148,12 +148,7 @@
                                  a->q_intra_matrix[index + 9] + (1 << 15)) >> 16))
             ccp |= 1;
 
-<<<<<<< HEAD
         av_assert2(i || ccp < 8);
-=======
-        if (!i && ccp >= 8)
-            return AVERROR_BUG;
->>>>>>> bcbdeb31
         if (i)
             put_bits(&a->pb, ff_asv_ac_ccp_tab[ccp][1], ff_asv_ac_ccp_tab[ccp][0]);
         else
@@ -170,15 +165,13 @@
                 asv2_put_level(a, &a->pb, block[index + 9]);
         }
     }
-
-    return 0;
 }
 
 #define MAX_MB_SIZE (30 * 16 * 16 * 3 / 2 / 8)
 
 static inline int encode_mb(ASV1Context *a, int16_t block[6][64])
 {
-    int i, ret;
+    int i;
 
     if (a->pb.buf_end - a->pb.buf - (put_bits_count(&a->pb) >> 3) < MAX_MB_SIZE) {
         av_log(a->avctx, AV_LOG_ERROR, "encoded frame too large\n");
@@ -190,9 +183,7 @@
             asv1_encode_block(a, block[i]);
     } else {
         for (i = 0; i < 6; i++) {
-            ret = asv2_encode_block(a, block[i]);
-            if (ret < 0)
-                return ret;
+            asv2_encode_block(a, block[i]);
         }
     }
     return 0;
