--- conflicted
+++ resolved
@@ -95,9 +95,6 @@
     avctx->sample_fmt = AV_SAMPLE_FMT_S16P;
     avctx->channel_layout = AV_CH_LAYOUT_STEREO;
 
-    avcodec_get_frame_defaults(&c->frame);
-    avctx->coded_frame = &c->frame;
-
     if(vlc_initialized) return 0;
     av_log(avctx, AV_LOG_DEBUG, "Initing VLC\n");
     scfi_vlc.table = scfi_table;
@@ -227,13 +224,8 @@
     buf_size  -= 4;
 
     /* get output buffer */
-<<<<<<< HEAD
-    c->frame.nb_samples = MPC_FRAME_SIZE;
-    if ((ret = ff_get_buffer(avctx, &c->frame)) < 0) {
-=======
-    frame->nb_samples = last_frame ? c->lastframelen : MPC_FRAME_SIZE;
+    frame->nb_samples = MPC_FRAME_SIZE;
     if ((ret = ff_get_buffer(avctx, frame)) < 0) {
->>>>>>> 1b9b6d6e
         av_log(avctx, AV_LOG_ERROR, "get_buffer() failed\n");
         return ret;
     }
@@ -301,13 +293,9 @@
         for(ch = 0; ch < 2; ch++)
             idx_to_quant(c, &gb, bands[i].res[ch], c->Q[ch] + off);
 
-<<<<<<< HEAD
-    ff_mpc_dequantize_and_synth(c, mb, (int16_t **)c->frame.extended_data, 2);
+    ff_mpc_dequantize_and_synth(c, mb, (int16_t **)frame->extended_data, 2);
     if(last_frame)
-        c->frame.nb_samples = c->lastframelen;
-=======
-    ff_mpc_dequantize_and_synth(c, mb, (int16_t **)frame->extended_data, 2);
->>>>>>> 1b9b6d6e
+        frame->nb_samples = c->lastframelen;
 
     bits_used = get_bits_count(&gb);
     bits_avail = buf_size * 8;
