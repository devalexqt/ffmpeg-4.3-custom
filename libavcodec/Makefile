include $(SUBDIR)../config.mak

NAME = avcodec
FFLIBS = avutil

HEADERS = avcodec.h                                                     \
          avfft.h                                                       \
          dxva2.h                                                       \
          old_codec_ids.h                                               \
          vaapi.h                                                       \
          vda.h                                                         \
          vdpau.h                                                       \
          version.h                                                     \
          xvmc.h                                                        \

OBJS = allcodecs.o                                                      \
       audioconvert.o                                                   \
       avpacket.o                                                       \
       avpicture.o                                                      \
       bitstream.o                                                      \
       bitstream_filter.o                                               \
       codec_desc.o                                                     \
       fmtconvert.o                                                     \
       imgconvert.o                                                     \
       mathtables.o                                                     \
       options.o                                                        \
       parser.o                                                         \
       raw.o                                                            \
       resample.o                                                       \
       resample2.o                                                      \
       utils.o                                                          \

# parts needed for many different codecs
OBJS-$(CONFIG_AANDCTTABLES)            += aandcttab.o
OBJS-$(CONFIG_AC3DSP)                  += ac3dsp.o
OBJS-$(CONFIG_AUDIO_FRAME_QUEUE)       += audio_frame_queue.o
<<<<<<< HEAD
OBJS-$(CONFIG_CRYSTALHD)               += crystalhd.o
=======
OBJS-$(CONFIG_CABAC)                   += cabac.o
>>>>>>> 8ef33497
OBJS-$(CONFIG_DCT)                     += dct.o dct32_fixed.o dct32_float.o
OBJS-$(CONFIG_DXVA2)                   += dxva2.o
OBJS-$(CONFIG_DSPUTIL)                 += dsputil.o faanidct.o          \
                                          simple_idct.o jrevdct.o
OBJS-$(CONFIG_ENCODERS)                += faandct.o jfdctfst.o jfdctint.o
OBJS-$(CONFIG_ERROR_RESILIENCE)        += error_resilience.o
OBJS-$(CONFIG_EXIF)                    += exif.o tiff_common.o
FFT-OBJS-$(CONFIG_HARDCODED_TABLES)    += cos_tables.o cos_fixed_tables.o
OBJS-$(CONFIG_FFT)                     += avfft.o fft_fixed.o fft_float.o \
                                          fft_fixed_32.o fft_init_table.o \
                                          $(FFT-OBJS-yes)
OBJS-$(CONFIG_GOLOMB)                  += golomb.o
OBJS-$(CONFIG_H263DSP)                 += h263dsp.o
OBJS-$(CONFIG_H264CHROMA)              += h264chroma.o
OBJS-$(CONFIG_H264DSP)                 += h264dsp.o h264idct.o
OBJS-$(CONFIG_H264PRED)                += h264pred.o
OBJS-$(CONFIG_H264QPEL)                += h264qpel.o
OBJS-$(CONFIG_HPELDSP)                 += hpeldsp.o
OBJS-$(CONFIG_HUFFMAN)                 += huffman.o
OBJS-$(CONFIG_INTRAX8)                 += intrax8.o intrax8dsp.o
OBJS-$(CONFIG_LIBXVID)                 += libxvid_rc.o
OBJS-$(CONFIG_LLVIDDSP)                += lossless_videodsp.o
OBJS-$(CONFIG_LPC)                     += lpc.o
OBJS-$(CONFIG_LSP)                     += lsp.o
OBJS-$(CONFIG_MDCT)                    += mdct_fixed.o mdct_float.o mdct_fixed_32.o
OBJS-$(CONFIG_MPEGAUDIO)               += mpegaudio.o mpegaudiodata.o   \
                                          mpegaudiodecheader.o
OBJS-$(CONFIG_MPEGAUDIODSP)            += mpegaudiodsp.o                \
                                          mpegaudiodsp_data.o           \
                                          mpegaudiodsp_fixed.o          \
                                          mpegaudiodsp_float.o
OBJS-$(CONFIG_MPEGVIDEO)               += mpegvideo.o mpegvideo_motion.o \
                                          mpegutils.o
OBJS-$(CONFIG_MPEGVIDEOENC)            += mpegvideo_enc.o mpeg12data.o  \
                                          motion_est.o ratecontrol.o
OBJS-$(CONFIG_RANGECODER)              += rangecoder.o
RDFT-OBJS-$(CONFIG_HARDCODED_TABLES)   += sin_tables.o
OBJS-$(CONFIG_RDFT)                    += rdft.o $(RDFT-OBJS-yes)
OBJS-$(CONFIG_SHARED)                  += log2_tab.o
OBJS-$(CONFIG_SINEWIN)                 += sinewin.o
OBJS-$(CONFIG_TPELDSP)                 += tpeldsp.o
OBJS-$(CONFIG_VAAPI)                   += vaapi.o
OBJS-$(CONFIG_VDPAU)                   += vdpau.o
OBJS-$(CONFIG_VIDEODSP)                += videodsp.o
OBJS-$(CONFIG_VP3DSP)                  += vp3dsp.o

# decoders/encoders
OBJS-$(CONFIG_ZERO12V_DECODER)         += 012v.o
OBJS-$(CONFIG_A64MULTI_ENCODER)        += a64multienc.o elbg.o
OBJS-$(CONFIG_A64MULTI5_ENCODER)       += a64multienc.o elbg.o
OBJS-$(CONFIG_AAC_DECODER)             += aacdec.o aactab.o aacsbr.o aacps.o \
                                          aacadtsdec.o mpeg4audio.o kbdwin.o \
                                          sbrdsp.o aacpsdsp.o
OBJS-$(CONFIG_AAC_ENCODER)             += aacenc.o aaccoder.o    \
                                          aacpsy.o aactab.o      \
                                          psymodel.o iirfilter.o \
                                          mpeg4audio.o kbdwin.o
OBJS-$(CONFIG_AASC_DECODER)            += aasc.o msrledec.o
OBJS-$(CONFIG_AC3_DECODER)             += ac3dec.o ac3dec_data.o ac3.o kbdwin.o
OBJS-$(CONFIG_AC3_ENCODER)             += ac3enc_float.o ac3enc.o ac3tab.o \
                                          ac3.o kbdwin.o
OBJS-$(CONFIG_AC3_FIXED_ENCODER)       += ac3enc_fixed.o ac3enc.o ac3tab.o ac3.o
OBJS-$(CONFIG_AIC_DECODER)             += aic.o
OBJS-$(CONFIG_ALAC_DECODER)            += alac.o alac_data.o
OBJS-$(CONFIG_ALAC_ENCODER)            += alacenc.o alac_data.o
OBJS-$(CONFIG_ALS_DECODER)             += alsdec.o bgmc.o mpeg4audio.o
OBJS-$(CONFIG_AMRNB_DECODER)           += amrnbdec.o celp_filters.o   \
                                          celp_math.o acelp_filters.o \
                                          acelp_vectors.o             \
                                          acelp_pitch_delay.o
OBJS-$(CONFIG_AMRWB_DECODER)           += amrwbdec.o celp_filters.o   \
                                          celp_math.o acelp_filters.o \
                                          acelp_vectors.o             \
                                          acelp_pitch_delay.o
OBJS-$(CONFIG_AMV_ENCODER)             += mjpegenc.o mjpeg.o           \
                                          mpegvideo_enc.o motion_est.o \
                                          ratecontrol.o mpeg12data.o   \
                                          mpegvideo.o
OBJS-$(CONFIG_ANM_DECODER)             += anm.o
OBJS-$(CONFIG_ANSI_DECODER)            += ansi.o cga_data.o
OBJS-$(CONFIG_APE_DECODER)             += apedec.o
OBJS-$(CONFIG_SSA_DECODER)             += assdec.o ass.o ass_split.o
OBJS-$(CONFIG_SSA_ENCODER)             += assenc.o ass.o
OBJS-$(CONFIG_ASS_DECODER)             += assdec.o ass.o ass_split.o
OBJS-$(CONFIG_ASS_ENCODER)             += assenc.o ass.o
OBJS-$(CONFIG_ASV1_DECODER)            += asvdec.o asv.o mpeg12data.o
OBJS-$(CONFIG_ASV1_ENCODER)            += asvenc.o asv.o mpeg12data.o
OBJS-$(CONFIG_ASV2_DECODER)            += asvdec.o asv.o mpeg12data.o
OBJS-$(CONFIG_ASV2_ENCODER)            += asvenc.o asv.o mpeg12data.o
OBJS-$(CONFIG_ATRAC1_DECODER)          += atrac1.o atrac.o
OBJS-$(CONFIG_ATRAC3_DECODER)          += atrac3.o atrac.o
OBJS-$(CONFIG_ATRAC3P_DECODER)         += atrac3plusdec.o atrac3plus.o \
                                          atrac3plusdsp.o atrac.o
OBJS-$(CONFIG_AURA_DECODER)            += cyuv.o
OBJS-$(CONFIG_AURA2_DECODER)           += aura.o
OBJS-$(CONFIG_AVRN_DECODER)            += avrndec.o mjpegdec.o mjpeg.o
OBJS-$(CONFIG_AVRP_DECODER)            += r210dec.o
OBJS-$(CONFIG_AVRP_ENCODER)            += r210enc.o
OBJS-$(CONFIG_AVS_DECODER)             += avs.o
OBJS-$(CONFIG_AVUI_DECODER)            += avuidec.o
OBJS-$(CONFIG_AVUI_ENCODER)            += avuienc.o
OBJS-$(CONFIG_AYUV_DECODER)            += v408dec.o
OBJS-$(CONFIG_AYUV_ENCODER)            += v408enc.o
OBJS-$(CONFIG_BETHSOFTVID_DECODER)     += bethsoftvideo.o
OBJS-$(CONFIG_BFI_DECODER)             += bfi.o
OBJS-$(CONFIG_BINK_DECODER)            += bink.o binkdsp.o
OBJS-$(CONFIG_BINKAUDIO_DCT_DECODER)   += binkaudio.o wma.o wma_common.o
OBJS-$(CONFIG_BINKAUDIO_RDFT_DECODER)  += binkaudio.o wma.o wma_common.o
OBJS-$(CONFIG_BINTEXT_DECODER)         += bintext.o cga_data.o
OBJS-$(CONFIG_BMP_DECODER)             += bmp.o msrledec.o
OBJS-$(CONFIG_BMP_ENCODER)             += bmpenc.o
OBJS-$(CONFIG_BMV_VIDEO_DECODER)       += bmv.o
OBJS-$(CONFIG_BMV_AUDIO_DECODER)       += bmv.o
OBJS-$(CONFIG_BRENDER_PIX_DECODER)     += brender_pix.o
OBJS-$(CONFIG_C93_DECODER)             += c93.o
OBJS-$(CONFIG_CAVS_DECODER)            += cavs.o cavsdec.o cavsdsp.o \
                                          cavsdata.o mpeg12data.o
OBJS-$(CONFIG_CDGRAPHICS_DECODER)      += cdgraphics.o
OBJS-$(CONFIG_CDXL_DECODER)            += cdxl.o
OBJS-$(CONFIG_CINEPAK_DECODER)         += cinepak.o
OBJS-$(CONFIG_CINEPAK_ENCODER)         += cinepakenc.o elbg.o
OBJS-$(CONFIG_CLJR_DECODER)            += cljr.o
OBJS-$(CONFIG_CLJR_ENCODER)            += cljr.o
OBJS-$(CONFIG_CLLC_DECODER)            += cllc.o
OBJS-$(CONFIG_COOK_DECODER)            += cook.o
OBJS-$(CONFIG_COMFORTNOISE_DECODER)    += cngdec.o celp_filters.o
OBJS-$(CONFIG_COMFORTNOISE_ENCODER)    += cngenc.o
OBJS-$(CONFIG_CPIA_DECODER)            += cpia.o
OBJS-$(CONFIG_CSCD_DECODER)            += cscd.o
OBJS-$(CONFIG_CYUV_DECODER)            += cyuv.o
OBJS-$(CONFIG_DCA_DECODER)             += dcadec.o dca.o dcadsp.o      \
                                          synth_filter.o
OBJS-$(CONFIG_DCA_ENCODER)             += dcaenc.o dca.o
OBJS-$(CONFIG_DIRAC_DECODER)           += diracdec.o dirac.o diracdsp.o \
                                          dirac_arith.o mpeg12data.o dirac_dwt.o
OBJS-$(CONFIG_DFA_DECODER)             += dfa.o
OBJS-$(CONFIG_DNXHD_DECODER)           += dnxhddec.o dnxhddata.o
OBJS-$(CONFIG_DNXHD_ENCODER)           += dnxhdenc.o dnxhddata.o
OBJS-$(CONFIG_DPX_DECODER)             += dpx.o
OBJS-$(CONFIG_DPX_ENCODER)             += dpxenc.o
OBJS-$(CONFIG_DSICINAUDIO_DECODER)     += dsicinav.o
OBJS-$(CONFIG_DSICINVIDEO_DECODER)     += dsicinav.o
OBJS-$(CONFIG_DVBSUB_DECODER)          += dvbsubdec.o
OBJS-$(CONFIG_DVBSUB_ENCODER)          += dvbsub.o
OBJS-$(CONFIG_DVDSUB_DECODER)          += dvdsubdec.o
OBJS-$(CONFIG_DVDSUB_ENCODER)          += dvdsubenc.o
OBJS-$(CONFIG_DVVIDEO_DECODER)         += dvdec.o dv.o dvdata.o dv_profile.o
OBJS-$(CONFIG_DVVIDEO_ENCODER)         += dvenc.o dv.o dvdata.o dv_profile.o
OBJS-$(CONFIG_DXA_DECODER)             += dxa.o
OBJS-$(CONFIG_DXTORY_DECODER)          += dxtory.o
OBJS-$(CONFIG_EAC3_DECODER)            += eac3dec.o eac3_data.o
OBJS-$(CONFIG_EAC3_ENCODER)            += eac3enc.o eac3_data.o
OBJS-$(CONFIG_EACMV_DECODER)           += eacmv.o
OBJS-$(CONFIG_EAMAD_DECODER)           += eamad.o eaidct.o mpeg12.o \
                                          mpeg12data.o
OBJS-$(CONFIG_EATGQ_DECODER)           += eatgq.o eaidct.o
OBJS-$(CONFIG_EATGV_DECODER)           += eatgv.o
OBJS-$(CONFIG_EATQI_DECODER)           += eatqi.o eaidct.o mpeg12dec.o  \
                                          mpeg12.o mpeg12data.o
OBJS-$(CONFIG_EIGHTBPS_DECODER)        += 8bps.o
OBJS-$(CONFIG_EIGHTSVX_EXP_DECODER)    += 8svx.o
OBJS-$(CONFIG_EIGHTSVX_FIB_DECODER)    += 8svx.o
OBJS-$(CONFIG_ESCAPE124_DECODER)       += escape124.o
OBJS-$(CONFIG_ESCAPE130_DECODER)       += escape130.o
OBJS-$(CONFIG_EVRC_DECODER)            += evrcdec.o acelp_vectors.o lsp.o
OBJS-$(CONFIG_EXR_DECODER)             += exr.o
OBJS-$(CONFIG_FFV1_DECODER)            += ffv1dec.o ffv1.o
OBJS-$(CONFIG_FFV1_ENCODER)            += ffv1enc.o ffv1.o
OBJS-$(CONFIG_FFWAVESYNTH_DECODER)     += ffwavesynth.o
OBJS-$(CONFIG_FIC_DECODER)             += fic.o
OBJS-$(CONFIG_FLAC_DECODER)            += flacdec.o flacdata.o flac.o flacdsp.o
OBJS-$(CONFIG_FLAC_ENCODER)            += flacenc.o flacdata.o flac.o flacdsp.o vorbis_data.o
OBJS-$(CONFIG_FLASHSV_DECODER)         += flashsv.o
OBJS-$(CONFIG_FLASHSV_ENCODER)         += flashsvenc.o
OBJS-$(CONFIG_FLASHSV2_ENCODER)        += flashsv2enc.o
OBJS-$(CONFIG_FLASHSV2_DECODER)        += flashsv.o
OBJS-$(CONFIG_FLIC_DECODER)            += flicvideo.o
OBJS-$(CONFIG_FOURXM_DECODER)          += 4xm.o
OBJS-$(CONFIG_FRAPS_DECODER)           += fraps.o
OBJS-$(CONFIG_FRWU_DECODER)            += frwu.o
OBJS-$(CONFIG_G2M_DECODER)             += g2meet.o mjpeg.o
OBJS-$(CONFIG_G723_1_DECODER)          += g723_1.o acelp_vectors.o \
                                          celp_filters.o celp_math.o
OBJS-$(CONFIG_G723_1_ENCODER)          += g723_1.o acelp_vectors.o celp_math.o
OBJS-$(CONFIG_G729_DECODER)            += g729dec.o lsp.o celp_math.o acelp_filters.o acelp_pitch_delay.o acelp_vectors.o g729postfilter.o
OBJS-$(CONFIG_GIF_DECODER)             += gifdec.o lzw.o
OBJS-$(CONFIG_GIF_ENCODER)             += gif.o lzwenc.o
OBJS-$(CONFIG_GSM_DECODER)             += gsmdec.o gsmdec_data.o msgsmdec.o
OBJS-$(CONFIG_GSM_MS_DECODER)          += gsmdec.o gsmdec_data.o msgsmdec.o
OBJS-$(CONFIG_H261_DECODER)            += h261dec.o h261data.o h261.o
OBJS-$(CONFIG_H261_ENCODER)            += h261enc.o h261data.o h261.o
OBJS-$(CONFIG_H263_DECODER)            += h263dec.o h263.o ituh263dec.o        \
                                          mpeg4video.o mpeg4videodec.o flvdec.o\
                                          intelh263dec.o
OBJS-$(CONFIG_H263_ENCODER)            += mpeg4videoenc.o mpeg4video.o  \
                                          h263.o ituh263enc.o flvenc.o
OBJS-$(CONFIG_H264_DECODER)            += h264.o h264_cabac.o h264_cavlc.o \
                                          h264_direct.o h264_loopfilter.o  \
                                          h264_mb.o h264_picture.o h264_ps.o \
<<<<<<< HEAD
                                          h264_refs.o h264_sei.o h264_slice.o \
                                          cabac.o
OBJS-$(CONFIG_H264_VDA_DECODER)        += vda_h264_dec.o
=======
                                          h264_refs.o h264_sei.o h264_slice.o
>>>>>>> 8ef33497
OBJS-$(CONFIG_HEVC_DECODER)            += hevc.o hevc_mvs.o hevc_ps.o hevc_sei.o \
                                          hevc_cabac.o hevc_refs.o hevcpred.o    \
                                          hevcdsp.o hevc_filter.o
OBJS-$(CONFIG_HNM4_VIDEO_DECODER)      += hnm4video.o
OBJS-$(CONFIG_HUFFYUV_DECODER)         += huffyuv.o huffyuvdec.o
OBJS-$(CONFIG_HUFFYUV_ENCODER)         += huffyuv.o huffyuvenc.o
OBJS-$(CONFIG_IDCIN_DECODER)           += idcinvideo.o
OBJS-$(CONFIG_IDF_DECODER)             += bintext.o cga_data.o
OBJS-$(CONFIG_IFF_BYTERUN1_DECODER)    += iff.o
OBJS-$(CONFIG_IFF_ILBM_DECODER)        += iff.o
OBJS-$(CONFIG_IMC_DECODER)             += imc.o
OBJS-$(CONFIG_INDEO2_DECODER)          += indeo2.o
OBJS-$(CONFIG_INDEO3_DECODER)          += indeo3.o
OBJS-$(CONFIG_INDEO4_DECODER)          += indeo4.o ivi_common.o ivi_dsp.o
OBJS-$(CONFIG_INDEO5_DECODER)          += indeo5.o ivi_common.o ivi_dsp.o
OBJS-$(CONFIG_INTERPLAY_DPCM_DECODER)  += dpcm.o
OBJS-$(CONFIG_INTERPLAY_VIDEO_DECODER) += interplayvideo.o
OBJS-$(CONFIG_JACOSUB_DECODER)         += jacosubdec.o ass.o
OBJS-$(CONFIG_JPEG2000_ENCODER)        += j2kenc.o mqcenc.o mqc.o jpeg2000.o \
                                          jpeg2000dwt.o
OBJS-$(CONFIG_JPEG2000_DECODER)        += jpeg2000dec.o jpeg2000.o      \
                                          jpeg2000dwt.o mqcdec.o mqc.o
OBJS-$(CONFIG_JPEGLS_DECODER)          += jpeglsdec.o jpegls.o
OBJS-$(CONFIG_JPEGLS_ENCODER)          += jpeglsenc.o jpegls.o
OBJS-$(CONFIG_JV_DECODER)              += jvdec.o
OBJS-$(CONFIG_KGV1_DECODER)            += kgv1dec.o
OBJS-$(CONFIG_KMVC_DECODER)            += kmvc.o
OBJS-$(CONFIG_LAGARITH_DECODER)        += lagarith.o lagarithrac.o
OBJS-$(CONFIG_LJPEG_ENCODER)           += ljpegenc.o mjpegenc.o mjpeg.o
OBJS-$(CONFIG_LOCO_DECODER)            += loco.o
OBJS-$(CONFIG_MACE3_DECODER)           += mace.o
OBJS-$(CONFIG_MACE6_DECODER)           += mace.o
OBJS-$(CONFIG_MDEC_DECODER)            += mdec.o mpeg12.o mpeg12data.o
OBJS-$(CONFIG_METASOUND_DECODER)       += metasound.o metasound_data.o \
                                          twinvq.o
OBJS-$(CONFIG_MICRODVD_DECODER)        += microdvddec.o ass.o
OBJS-$(CONFIG_MIMIC_DECODER)           += mimic.o
OBJS-$(CONFIG_MJPEG_DECODER)           += mjpegdec.o mjpeg.o
OBJS-$(CONFIG_MJPEG_ENCODER)           += mjpegenc.o mjpeg.o
OBJS-$(CONFIG_MJPEGB_DECODER)          += mjpegbdec.o
OBJS-$(CONFIG_MLP_DECODER)             += mlpdec.o mlpdsp.o
OBJS-$(CONFIG_MMVIDEO_DECODER)         += mmvideo.o
OBJS-$(CONFIG_MOTIONPIXELS_DECODER)    += motionpixels.o
OBJS-$(CONFIG_MOVTEXT_DECODER)         += movtextdec.o ass.o
OBJS-$(CONFIG_MOVTEXT_ENCODER)         += movtextenc.o ass_split.o
OBJS-$(CONFIG_MP1_DECODER)             += mpegaudiodec_fixed.o
OBJS-$(CONFIG_MP1FLOAT_DECODER)        += mpegaudiodec_float.o
OBJS-$(CONFIG_MP2_DECODER)             += mpegaudiodec_fixed.o
OBJS-$(CONFIG_MP2_ENCODER)             += mpegaudioenc_float.o mpegaudio.o \
                                          mpegaudiodata.o mpegaudiodsp_data.o
OBJS-$(CONFIG_MP2FIXED_ENCODER)        += mpegaudioenc_fixed.o mpegaudio.o \
                                          mpegaudiodata.o mpegaudiodsp_data.o
OBJS-$(CONFIG_MP2FLOAT_DECODER)        += mpegaudiodec_float.o
OBJS-$(CONFIG_MP3_DECODER)             += mpegaudiodec_fixed.o
OBJS-$(CONFIG_MP3ADU_DECODER)          += mpegaudiodec_fixed.o
OBJS-$(CONFIG_MP3ADUFLOAT_DECODER)     += mpegaudiodec_float.o
OBJS-$(CONFIG_MP3FLOAT_DECODER)        += mpegaudiodec_float.o
OBJS-$(CONFIG_MP3ON4_DECODER)          += mpegaudiodec_fixed.o mpeg4audio.o
OBJS-$(CONFIG_MP3ON4FLOAT_DECODER)     += mpegaudiodec_float.o mpeg4audio.o
OBJS-$(CONFIG_MPC7_DECODER)            += mpc7.o mpc.o
OBJS-$(CONFIG_MPC8_DECODER)            += mpc8.o mpc.o
OBJS-$(CONFIG_MPEGVIDEO_DECODER)       += mpeg12.o mpeg12data.o \
                                          mpegvideo.o error_resilience.o
OBJS-$(CONFIG_MPEG1VIDEO_DECODER)      += mpeg12dec.o mpeg12.o mpeg12data.o
OBJS-$(CONFIG_MPEG1VIDEO_ENCODER)      += mpeg12enc.o mpeg12.o
OBJS-$(CONFIG_MPEG2VIDEO_DECODER)      += mpeg12dec.o mpeg12.o mpeg12data.o
OBJS-$(CONFIG_MPEG2VIDEO_ENCODER)      += mpeg12enc.o mpeg12.o
OBJS-$(CONFIG_MPL2_DECODER)            += mpl2dec.o ass.o
OBJS-$(CONFIG_MSMPEG4V1_DECODER)       += msmpeg4dec.o msmpeg4.o msmpeg4data.o
OBJS-$(CONFIG_MSMPEG4V2_DECODER)       += msmpeg4dec.o msmpeg4.o msmpeg4data.o
OBJS-$(CONFIG_MSMPEG4V2_ENCODER)       += msmpeg4enc.o msmpeg4.o msmpeg4data.o
OBJS-$(CONFIG_MSMPEG4V3_DECODER)       += msmpeg4dec.o msmpeg4.o msmpeg4data.o
OBJS-$(CONFIG_MSMPEG4V3_ENCODER)       += msmpeg4enc.o msmpeg4.o msmpeg4data.o
OBJS-$(CONFIG_MSRLE_DECODER)           += msrle.o msrledec.o
OBJS-$(CONFIG_MSA1_DECODER)            += mss3.o mss34dsp.o
OBJS-$(CONFIG_MSS1_DECODER)            += mss1.o mss12.o
OBJS-$(CONFIG_MSS2_DECODER)            += mss2.o mss12.o mss2dsp.o
OBJS-$(CONFIG_MSVIDEO1_DECODER)        += msvideo1.o
OBJS-$(CONFIG_MSVIDEO1_ENCODER)        += msvideo1enc.o elbg.o
OBJS-$(CONFIG_MSZH_DECODER)            += lcldec.o
OBJS-$(CONFIG_MTS2_DECODER)            += mss4.o mss34dsp.o
OBJS-$(CONFIG_MVC1_DECODER)            += mvcdec.o
OBJS-$(CONFIG_MVC2_DECODER)            += mvcdec.o
OBJS-$(CONFIG_MXPEG_DECODER)           += mxpegdec.o
OBJS-$(CONFIG_NELLYMOSER_DECODER)      += nellymoserdec.o nellymoser.o
OBJS-$(CONFIG_NELLYMOSER_ENCODER)      += nellymoserenc.o nellymoser.o
OBJS-$(CONFIG_NUV_DECODER)             += nuv.o rtjpeg.o
OBJS-$(CONFIG_PAF_VIDEO_DECODER)       += paf.o
OBJS-$(CONFIG_PAF_AUDIO_DECODER)       += paf.o
OBJS-$(CONFIG_PAM_DECODER)             += pnmdec.o pnm.o
OBJS-$(CONFIG_PAM_ENCODER)             += pamenc.o
OBJS-$(CONFIG_PBM_DECODER)             += pnmdec.o pnm.o
OBJS-$(CONFIG_PBM_ENCODER)             += pnmenc.o
OBJS-$(CONFIG_PCX_DECODER)             += pcx.o
OBJS-$(CONFIG_PCX_ENCODER)             += pcxenc.o
OBJS-$(CONFIG_PGM_DECODER)             += pnmdec.o pnm.o
OBJS-$(CONFIG_PGM_ENCODER)             += pnmenc.o
OBJS-$(CONFIG_PGMYUV_DECODER)          += pnmdec.o pnm.o
OBJS-$(CONFIG_PGMYUV_ENCODER)          += pnmenc.o
OBJS-$(CONFIG_PGSSUB_DECODER)          += pgssubdec.o
OBJS-$(CONFIG_PICTOR_DECODER)          += pictordec.o cga_data.o
OBJS-$(CONFIG_PJS_DECODER)             += textdec.o ass.o
OBJS-$(CONFIG_PNG_DECODER)             += png.o pngdec.o pngdsp.o
OBJS-$(CONFIG_PNG_ENCODER)             += png.o pngenc.o
OBJS-$(CONFIG_PPM_DECODER)             += pnmdec.o pnm.o
OBJS-$(CONFIG_PPM_ENCODER)             += pnmenc.o
OBJS-$(CONFIG_PRORES_DECODER)          += proresdec2.o proresdsp.o proresdata.o
OBJS-$(CONFIG_PRORES_LGPL_DECODER)     += proresdec_lgpl.o proresdsp.o proresdata.o
OBJS-$(CONFIG_PRORES_ENCODER)          += proresenc_anatoliy.o
OBJS-$(CONFIG_PRORES_AW_ENCODER)       += proresenc_anatoliy.o
OBJS-$(CONFIG_PRORES_KS_ENCODER)       += proresenc_kostya.o proresdata.o
OBJS-$(CONFIG_PTX_DECODER)             += ptx.o
OBJS-$(CONFIG_QCELP_DECODER)           += qcelpdec.o                     \
                                          celp_filters.o acelp_vectors.o \
                                          acelp_filters.o
OBJS-$(CONFIG_QDM2_DECODER)            += qdm2.o
OBJS-$(CONFIG_QDRAW_DECODER)           += qdrw.o
OBJS-$(CONFIG_QPEG_DECODER)            += qpeg.o
OBJS-$(CONFIG_QTRLE_DECODER)           += qtrle.o
OBJS-$(CONFIG_QTRLE_ENCODER)           += qtrleenc.o
OBJS-$(CONFIG_R10K_DECODER)            += r210dec.o
OBJS-$(CONFIG_R10K_ENCODER)            += r210enc.o
OBJS-$(CONFIG_R210_DECODER)            += r210dec.o
OBJS-$(CONFIG_R210_ENCODER)            += r210enc.o
OBJS-$(CONFIG_RA_144_DECODER)          += ra144dec.o ra144.o celp_filters.o
OBJS-$(CONFIG_RA_144_ENCODER)          += ra144enc.o ra144.o celp_filters.o
OBJS-$(CONFIG_RA_288_DECODER)          += ra288.o celp_filters.o
OBJS-$(CONFIG_RALF_DECODER)            += ralf.o
OBJS-$(CONFIG_RAWVIDEO_DECODER)        += rawdec.o
OBJS-$(CONFIG_RAWVIDEO_ENCODER)        += rawenc.o
OBJS-$(CONFIG_REALTEXT_DECODER)        += realtextdec.o ass.o
OBJS-$(CONFIG_RL2_DECODER)             += rl2.o
OBJS-$(CONFIG_ROQ_DECODER)             += roqvideodec.o roqvideo.o
OBJS-$(CONFIG_ROQ_ENCODER)             += roqvideoenc.o roqvideo.o elbg.o
OBJS-$(CONFIG_ROQ_DPCM_DECODER)        += dpcm.o
OBJS-$(CONFIG_ROQ_DPCM_ENCODER)        += roqaudioenc.o
OBJS-$(CONFIG_RPZA_DECODER)            += rpza.o
OBJS-$(CONFIG_RV10_DECODER)            += rv10.o
OBJS-$(CONFIG_RV10_ENCODER)            += rv10enc.o
OBJS-$(CONFIG_RV20_DECODER)            += rv10.o
OBJS-$(CONFIG_RV20_ENCODER)            += rv20enc.o
OBJS-$(CONFIG_RV30_DECODER)            += rv30.o rv34.o rv30dsp.o rv34dsp.o
OBJS-$(CONFIG_RV40_DECODER)            += rv40.o rv34.o rv34dsp.o rv40dsp.o
OBJS-$(CONFIG_SAMI_DECODER)            += samidec.o ass.o
OBJS-$(CONFIG_S302M_DECODER)           += s302m.o
OBJS-$(CONFIG_S302M_ENCODER)           += s302menc.o
OBJS-$(CONFIG_SANM_DECODER)            += sanm.o
OBJS-$(CONFIG_SGI_DECODER)             += sgidec.o
OBJS-$(CONFIG_SGI_ENCODER)             += sgienc.o rle.o
OBJS-$(CONFIG_SGIRLE_DECODER)          += sgirledec.o
OBJS-$(CONFIG_SHORTEN_DECODER)         += shorten.o
OBJS-$(CONFIG_SIPR_DECODER)            += sipr.o acelp_pitch_delay.o \
                                          celp_math.o acelp_vectors.o \
                                          acelp_filters.o celp_filters.o \
                                          sipr16k.o
OBJS-$(CONFIG_SMACKAUD_DECODER)        += smacker.o
OBJS-$(CONFIG_SMACKER_DECODER)         += smacker.o
OBJS-$(CONFIG_SMC_DECODER)             += smc.o
OBJS-$(CONFIG_SMVJPEG_DECODER)         += smvjpegdec.o
OBJS-$(CONFIG_SNOW_DECODER)            += snowdec.o snow.o snow_dwt.o
OBJS-$(CONFIG_SNOW_ENCODER)            += snowenc.o snow.o snow_dwt.o             \
                                          h263.o ituh263enc.o
OBJS-$(CONFIG_SOL_DPCM_DECODER)        += dpcm.o
OBJS-$(CONFIG_SONIC_DECODER)           += sonic.o
OBJS-$(CONFIG_SONIC_ENCODER)           += sonic.o
OBJS-$(CONFIG_SONIC_LS_ENCODER)        += sonic.o
OBJS-$(CONFIG_SP5X_DECODER)            += sp5xdec.o
OBJS-$(CONFIG_SRT_DECODER)             += srtdec.o ass.o
OBJS-$(CONFIG_SRT_ENCODER)             += srtenc.o ass_split.o
OBJS-$(CONFIG_SUBRIP_DECODER)          += srtdec.o ass.o
OBJS-$(CONFIG_SUBRIP_ENCODER)          += srtenc.o ass_split.o
OBJS-$(CONFIG_SUBVIEWER1_DECODER)      += textdec.o ass.o
OBJS-$(CONFIG_SUBVIEWER_DECODER)       += subviewerdec.o ass.o
OBJS-$(CONFIG_SUNRAST_DECODER)         += sunrast.o
OBJS-$(CONFIG_SUNRAST_ENCODER)         += sunrastenc.o
OBJS-$(CONFIG_SVQ1_DECODER)            += svq1dec.o svq1.o svq13.o h263.o
OBJS-$(CONFIG_SVQ1_ENCODER)            += svq1enc.o svq1.o    \
                                          h263.o ituh263enc.o
OBJS-$(CONFIG_SVQ3_DECODER)            += svq3.o svq13.o mpegutils.o
OBJS-$(CONFIG_TEXT_DECODER)            += textdec.o ass.o
OBJS-$(CONFIG_TAK_DECODER)             += takdec.o tak.o
OBJS-$(CONFIG_TARGA_DECODER)           += targa.o
OBJS-$(CONFIG_TARGA_ENCODER)           += targaenc.o rle.o
OBJS-$(CONFIG_TARGA_Y216_DECODER)      += targa_y216dec.o
OBJS-$(CONFIG_THEORA_DECODER)          += xiph.o
OBJS-$(CONFIG_TIERTEXSEQVIDEO_DECODER) += tiertexseqv.o
OBJS-$(CONFIG_TIFF_DECODER)            += tiff.o lzw.o faxcompr.o tiff_data.o tiff_common.o
OBJS-$(CONFIG_TIFF_ENCODER)            += tiffenc.o rle.o lzwenc.o tiff_data.o
OBJS-$(CONFIG_TMV_DECODER)             += tmv.o cga_data.o
OBJS-$(CONFIG_TRUEHD_DECODER)          += mlpdec.o mlpdsp.o
OBJS-$(CONFIG_TRUEMOTION1_DECODER)     += truemotion1.o
OBJS-$(CONFIG_TRUEMOTION2_DECODER)     += truemotion2.o
OBJS-$(CONFIG_TRUESPEECH_DECODER)      += truespeech.o
OBJS-$(CONFIG_TSCC_DECODER)            += tscc.o msrledec.o
OBJS-$(CONFIG_TSCC2_DECODER)           += tscc2.o
OBJS-$(CONFIG_TTA_DECODER)             += tta.o ttadata.o ttadsp.o
OBJS-$(CONFIG_TTA_ENCODER)             += ttaenc.o ttadata.o
OBJS-$(CONFIG_TWINVQ_DECODER)          += twinvqdec.o twinvq.o
OBJS-$(CONFIG_TXD_DECODER)             += txd.o s3tc.o
OBJS-$(CONFIG_ULTI_DECODER)            += ulti.o
OBJS-$(CONFIG_UTVIDEO_DECODER)         += utvideodec.o utvideo.o
OBJS-$(CONFIG_UTVIDEO_ENCODER)         += utvideoenc.o utvideo.o
OBJS-$(CONFIG_V210_DECODER)            += v210dec.o
OBJS-$(CONFIG_V210_ENCODER)            += v210enc.o
OBJS-$(CONFIG_V308_DECODER)            += v308dec.o
OBJS-$(CONFIG_V308_ENCODER)            += v308enc.o
OBJS-$(CONFIG_V408_DECODER)            += v408dec.o
OBJS-$(CONFIG_V408_ENCODER)            += v408enc.o
OBJS-$(CONFIG_V410_DECODER)            += v410dec.o
OBJS-$(CONFIG_V410_ENCODER)            += v410enc.o
OBJS-$(CONFIG_V210X_DECODER)           += v210x.o
OBJS-$(CONFIG_VB_DECODER)              += vb.o
OBJS-$(CONFIG_VBLE_DECODER)            += vble.o
OBJS-$(CONFIG_VC1_DECODER)             += vc1dec.o vc1.o vc1data.o vc1dsp.o \
                                          msmpeg4dec.o msmpeg4.o msmpeg4data.o \
                                          wmv2dsp.o
OBJS-$(CONFIG_VCR1_DECODER)            += vcr1.o
OBJS-$(CONFIG_VMDAUDIO_DECODER)        += vmdav.o
OBJS-$(CONFIG_VMDVIDEO_DECODER)        += vmdav.o
OBJS-$(CONFIG_VMNC_DECODER)            += vmnc.o
OBJS-$(CONFIG_VORBIS_DECODER)          += vorbisdec.o vorbisdsp.o vorbis.o \
                                          vorbis_data.o xiph.o
OBJS-$(CONFIG_VORBIS_ENCODER)          += vorbisenc.o vorbis.o \
                                          vorbis_data.o
OBJS-$(CONFIG_VP3_DECODER)             += vp3.o
OBJS-$(CONFIG_VP5_DECODER)             += vp5.o vp56.o vp56data.o vp56dsp.o \
                                          vp56rac.o
OBJS-$(CONFIG_VP6_DECODER)             += vp6.o vp56.o vp56data.o vp56dsp.o \
                                          vp6dsp.o vp56rac.o
OBJS-$(CONFIG_VP8_DECODER)             += vp8.o vp8dsp.o vp56rac.o
OBJS-$(CONFIG_VP9_DECODER)             += vp9.o vp9dsp.o vp56rac.o
OBJS-$(CONFIG_VPLAYER_DECODER)         += textdec.o ass.o
OBJS-$(CONFIG_VQA_DECODER)             += vqavideo.o
OBJS-$(CONFIG_WAVPACK_DECODER)         += wavpack.o
OBJS-$(CONFIG_WAVPACK_ENCODER)         += wavpackenc.o
OBJS-$(CONFIG_WEBP_DECODER)            += vp8.o vp8dsp.o vp56rac.o
OBJS-$(CONFIG_WEBP_DECODER)            += webp.o exif.o tiff_common.o
OBJS-$(CONFIG_WEBVTT_DECODER)          += webvttdec.o
OBJS-$(CONFIG_WMALOSSLESS_DECODER)     += wmalosslessdec.o wma_common.o
OBJS-$(CONFIG_WMAPRO_DECODER)          += wmaprodec.o wma.o wma_common.o
OBJS-$(CONFIG_WMAV1_DECODER)           += wmadec.o wma.o wma_common.o aactab.o
OBJS-$(CONFIG_WMAV1_ENCODER)           += wmaenc.o wma.o wma_common.o aactab.o
OBJS-$(CONFIG_WMAV2_DECODER)           += wmadec.o wma.o wma_common.o aactab.o
OBJS-$(CONFIG_WMAV2_ENCODER)           += wmaenc.o wma.o wma_common.o aactab.o
OBJS-$(CONFIG_WMAVOICE_DECODER)        += wmavoice.o \
                                          celp_filters.o \
                                          acelp_vectors.o acelp_filters.o
OBJS-$(CONFIG_WMV1_DECODER)            += msmpeg4dec.o msmpeg4.o msmpeg4data.o
OBJS-$(CONFIG_WMV2_DECODER)            += wmv2dec.o wmv2.o wmv2dsp.o \
                                          msmpeg4dec.o msmpeg4.o msmpeg4data.o
OBJS-$(CONFIG_WMV2_ENCODER)            += wmv2enc.o wmv2.o wmv2dsp.o \
                                          msmpeg4.o msmpeg4enc.o msmpeg4data.o
OBJS-$(CONFIG_WNV1_DECODER)            += wnv1.o
OBJS-$(CONFIG_WS_SND1_DECODER)         += ws-snd1.o
OBJS-$(CONFIG_XAN_DPCM_DECODER)        += dpcm.o
OBJS-$(CONFIG_XAN_WC3_DECODER)         += xan.o
OBJS-$(CONFIG_XAN_WC4_DECODER)         += xxan.o
OBJS-$(CONFIG_XBIN_DECODER)            += bintext.o cga_data.o
OBJS-$(CONFIG_XBM_DECODER)             += xbmdec.o
OBJS-$(CONFIG_XBM_ENCODER)             += xbmenc.o
OBJS-$(CONFIG_XFACE_DECODER)           += xfacedec.o xface.o
OBJS-$(CONFIG_XFACE_ENCODER)           += xfaceenc.o xface.o
OBJS-$(CONFIG_XL_DECODER)              += xl.o
OBJS-$(CONFIG_XSUB_DECODER)            += xsubdec.o
OBJS-$(CONFIG_XSUB_ENCODER)            += xsubenc.o
OBJS-$(CONFIG_XWD_DECODER)             += xwddec.o
OBJS-$(CONFIG_XWD_ENCODER)             += xwdenc.o
OBJS-$(CONFIG_Y41P_DECODER)            += y41pdec.o
OBJS-$(CONFIG_Y41P_ENCODER)            += y41penc.o
OBJS-$(CONFIG_YOP_DECODER)             += yop.o
OBJS-$(CONFIG_YUV4_DECODER)            += yuv4dec.o
OBJS-$(CONFIG_YUV4_ENCODER)            += yuv4enc.o
OBJS-$(CONFIG_ZEROCODEC_DECODER)       += zerocodec.o
OBJS-$(CONFIG_ZLIB_DECODER)            += lcldec.o
OBJS-$(CONFIG_ZLIB_ENCODER)            += lclenc.o
OBJS-$(CONFIG_ZMBV_DECODER)            += zmbv.o
OBJS-$(CONFIG_ZMBV_ENCODER)            += zmbvenc.o

# (AD)PCM decoders/encoders
OBJS-$(CONFIG_PCM_ALAW_DECODER)           += pcm.o
OBJS-$(CONFIG_PCM_ALAW_ENCODER)           += pcm.o
OBJS-$(CONFIG_PCM_BLURAY_DECODER)         += pcm-bluray.o
OBJS-$(CONFIG_PCM_DVD_DECODER)            += pcm-dvd.o
OBJS-$(CONFIG_PCM_F32BE_DECODER)          += pcm.o
OBJS-$(CONFIG_PCM_F32BE_ENCODER)          += pcm.o
OBJS-$(CONFIG_PCM_F32LE_DECODER)          += pcm.o
OBJS-$(CONFIG_PCM_F32LE_ENCODER)          += pcm.o
OBJS-$(CONFIG_PCM_F64BE_DECODER)          += pcm.o
OBJS-$(CONFIG_PCM_F64BE_ENCODER)          += pcm.o
OBJS-$(CONFIG_PCM_F64LE_DECODER)          += pcm.o
OBJS-$(CONFIG_PCM_F64LE_ENCODER)          += pcm.o
OBJS-$(CONFIG_PCM_LXF_DECODER)            += pcm.o
OBJS-$(CONFIG_PCM_MULAW_DECODER)          += pcm.o
OBJS-$(CONFIG_PCM_MULAW_ENCODER)          += pcm.o
OBJS-$(CONFIG_PCM_S8_DECODER)             += pcm.o
OBJS-$(CONFIG_PCM_S8_ENCODER)             += pcm.o
OBJS-$(CONFIG_PCM_S8_PLANAR_DECODER)      += pcm.o
OBJS-$(CONFIG_PCM_S8_PLANAR_ENCODER)      += pcm.o
OBJS-$(CONFIG_PCM_S16BE_DECODER)          += pcm.o
OBJS-$(CONFIG_PCM_S16BE_ENCODER)          += pcm.o
OBJS-$(CONFIG_PCM_S16BE_PLANAR_DECODER)   += pcm.o
OBJS-$(CONFIG_PCM_S16BE_PLANAR_ENCODER)   += pcm.o
OBJS-$(CONFIG_PCM_S16LE_DECODER)          += pcm.o
OBJS-$(CONFIG_PCM_S16LE_ENCODER)          += pcm.o
OBJS-$(CONFIG_PCM_S16LE_PLANAR_DECODER)   += pcm.o
OBJS-$(CONFIG_PCM_S16LE_PLANAR_ENCODER)   += pcm.o
OBJS-$(CONFIG_PCM_S24BE_DECODER)          += pcm.o
OBJS-$(CONFIG_PCM_S24BE_ENCODER)          += pcm.o
OBJS-$(CONFIG_PCM_S24DAUD_DECODER)        += pcm.o
OBJS-$(CONFIG_PCM_S24DAUD_ENCODER)        += pcm.o
OBJS-$(CONFIG_PCM_S24LE_DECODER)          += pcm.o
OBJS-$(CONFIG_PCM_S24LE_ENCODER)          += pcm.o
OBJS-$(CONFIG_PCM_S24LE_PLANAR_DECODER)   += pcm.o
OBJS-$(CONFIG_PCM_S24LE_PLANAR_ENCODER)   += pcm.o
OBJS-$(CONFIG_PCM_S32BE_DECODER)          += pcm.o
OBJS-$(CONFIG_PCM_S32BE_ENCODER)          += pcm.o
OBJS-$(CONFIG_PCM_S32LE_DECODER)          += pcm.o
OBJS-$(CONFIG_PCM_S32LE_ENCODER)          += pcm.o
OBJS-$(CONFIG_PCM_S32LE_PLANAR_DECODER)   += pcm.o
OBJS-$(CONFIG_PCM_S32LE_PLANAR_ENCODER)   += pcm.o
OBJS-$(CONFIG_PCM_U8_DECODER)             += pcm.o
OBJS-$(CONFIG_PCM_U8_ENCODER)             += pcm.o
OBJS-$(CONFIG_PCM_U16BE_DECODER)          += pcm.o
OBJS-$(CONFIG_PCM_U16BE_ENCODER)          += pcm.o
OBJS-$(CONFIG_PCM_U16LE_DECODER)          += pcm.o
OBJS-$(CONFIG_PCM_U16LE_ENCODER)          += pcm.o
OBJS-$(CONFIG_PCM_U24BE_DECODER)          += pcm.o
OBJS-$(CONFIG_PCM_U24BE_ENCODER)          += pcm.o
OBJS-$(CONFIG_PCM_U24LE_DECODER)          += pcm.o
OBJS-$(CONFIG_PCM_U24LE_ENCODER)          += pcm.o
OBJS-$(CONFIG_PCM_U32BE_DECODER)          += pcm.o
OBJS-$(CONFIG_PCM_U32BE_ENCODER)          += pcm.o
OBJS-$(CONFIG_PCM_U32LE_DECODER)          += pcm.o
OBJS-$(CONFIG_PCM_U32LE_ENCODER)          += pcm.o
OBJS-$(CONFIG_PCM_ZORK_DECODER)           += pcm.o

OBJS-$(CONFIG_ADPCM_4XM_DECODER)          += adpcm.o adpcm_data.o
OBJS-$(CONFIG_ADPCM_ADX_DECODER)          += adxdec.o adx.o
OBJS-$(CONFIG_ADPCM_ADX_ENCODER)          += adxenc.o adx.o
OBJS-$(CONFIG_ADPCM_AFC_DECODER)          += adpcm.o adpcm_data.o
OBJS-$(CONFIG_ADPCM_CT_DECODER)           += adpcm.o adpcm_data.o
OBJS-$(CONFIG_ADPCM_DTK_DECODER)          += adpcm.o adpcm_data.o
OBJS-$(CONFIG_ADPCM_EA_DECODER)           += adpcm.o adpcm_data.o
OBJS-$(CONFIG_ADPCM_EA_MAXIS_XA_DECODER)  += adpcm.o adpcm_data.o
OBJS-$(CONFIG_ADPCM_EA_R1_DECODER)        += adpcm.o adpcm_data.o
OBJS-$(CONFIG_ADPCM_EA_R2_DECODER)        += adpcm.o adpcm_data.o
OBJS-$(CONFIG_ADPCM_EA_R3_DECODER)        += adpcm.o adpcm_data.o
OBJS-$(CONFIG_ADPCM_EA_XAS_DECODER)       += adpcm.o adpcm_data.o
OBJS-$(CONFIG_ADPCM_G722_DECODER)         += g722.o g722dec.o
OBJS-$(CONFIG_ADPCM_G722_ENCODER)         += g722.o g722enc.o
OBJS-$(CONFIG_ADPCM_G726_DECODER)         += g726.o
OBJS-$(CONFIG_ADPCM_G726_ENCODER)         += g726.o
OBJS-$(CONFIG_ADPCM_G726LE_DECODER)       += g726.o
OBJS-$(CONFIG_ADPCM_IMA_AMV_DECODER)      += adpcm.o adpcm_data.o
OBJS-$(CONFIG_ADPCM_IMA_APC_DECODER)      += adpcm.o adpcm_data.o
OBJS-$(CONFIG_ADPCM_IMA_DK3_DECODER)      += adpcm.o adpcm_data.o
OBJS-$(CONFIG_ADPCM_IMA_DK4_DECODER)      += adpcm.o adpcm_data.o
OBJS-$(CONFIG_ADPCM_IMA_EA_EACS_DECODER)  += adpcm.o adpcm_data.o
OBJS-$(CONFIG_ADPCM_IMA_EA_SEAD_DECODER)  += adpcm.o adpcm_data.o
OBJS-$(CONFIG_ADPCM_IMA_ISS_DECODER)      += adpcm.o adpcm_data.o
OBJS-$(CONFIG_ADPCM_IMA_OKI_DECODER)      += adpcm.o adpcm_data.o
OBJS-$(CONFIG_ADPCM_IMA_QT_DECODER)       += adpcm.o adpcm_data.o
OBJS-$(CONFIG_ADPCM_IMA_QT_ENCODER)       += adpcmenc.o adpcm_data.o
OBJS-$(CONFIG_ADPCM_IMA_RAD_DECODER)      += adpcm.o adpcm_data.o
OBJS-$(CONFIG_ADPCM_IMA_SMJPEG_DECODER)   += adpcm.o adpcm_data.o
OBJS-$(CONFIG_ADPCM_IMA_WAV_DECODER)      += adpcm.o adpcm_data.o
OBJS-$(CONFIG_ADPCM_IMA_WAV_ENCODER)      += adpcmenc.o adpcm_data.o
OBJS-$(CONFIG_ADPCM_IMA_WS_DECODER)       += adpcm.o adpcm_data.o
OBJS-$(CONFIG_ADPCM_MS_DECODER)           += adpcm.o adpcm_data.o
OBJS-$(CONFIG_ADPCM_MS_ENCODER)           += adpcmenc.o adpcm_data.o
OBJS-$(CONFIG_ADPCM_SBPRO_2_DECODER)      += adpcm.o adpcm_data.o
OBJS-$(CONFIG_ADPCM_SBPRO_3_DECODER)      += adpcm.o adpcm_data.o
OBJS-$(CONFIG_ADPCM_SBPRO_4_DECODER)      += adpcm.o adpcm_data.o
OBJS-$(CONFIG_ADPCM_SWF_DECODER)          += adpcm.o adpcm_data.o
OBJS-$(CONFIG_ADPCM_SWF_ENCODER)          += adpcmenc.o adpcm_data.o
OBJS-$(CONFIG_ADPCM_THP_DECODER)          += adpcm.o adpcm_data.o
OBJS-$(CONFIG_ADPCM_XA_DECODER)           += adpcm.o adpcm_data.o
OBJS-$(CONFIG_ADPCM_YAMAHA_DECODER)       += adpcm.o adpcm_data.o
OBJS-$(CONFIG_ADPCM_YAMAHA_ENCODER)       += adpcmenc.o adpcm_data.o
OBJS-$(CONFIG_VIMA_DECODER)               += vima.o adpcm_data.o

# hardware accelerators
OBJS-$(CONFIG_H263_VAAPI_HWACCEL)         += vaapi_mpeg4.o vaapi_mpeg.o
OBJS-$(CONFIG_H263_VDPAU_HWACCEL)         += vdpau_mpeg4.o
OBJS-$(CONFIG_H264_DXVA2_HWACCEL)         += dxva2_h264.o
OBJS-$(CONFIG_H264_VAAPI_HWACCEL)         += vaapi_h264.o
OBJS-$(CONFIG_H264_VDA_HWACCEL)           += vda_h264.o
OBJS-$(CONFIG_H264_VDPAU_HWACCEL)         += vdpau_h264.o
OBJS-$(CONFIG_MPEG1_VDPAU_HWACCEL)        += vdpau_mpeg12.o
OBJS-$(CONFIG_MPEG1_XVMC_HWACCEL)         += mpegvideo_xvmc.o
OBJS-$(CONFIG_MPEG2_DXVA2_HWACCEL)        += dxva2_mpeg2.o
OBJS-$(CONFIG_MPEG2_VAAPI_HWACCEL)        += vaapi_mpeg2.o vaapi_mpeg.o
OBJS-$(CONFIG_MPEG2_VDPAU_HWACCEL)        += vdpau_mpeg12.o
OBJS-$(CONFIG_MPEG2_XVMC_HWACCEL)         += mpegvideo_xvmc.o
OBJS-$(CONFIG_MPEG4_VAAPI_HWACCEL)        += vaapi_mpeg4.o vaapi_mpeg.o
OBJS-$(CONFIG_MPEG4_VDPAU_HWACCEL)        += vdpau_mpeg4.o
OBJS-$(CONFIG_VC1_DXVA2_HWACCEL)          += dxva2_vc1.o
OBJS-$(CONFIG_VC1_VAAPI_HWACCEL)          += vaapi_vc1.o vaapi_mpeg.o
OBJS-$(CONFIG_VC1_VDPAU_HWACCEL)          += vdpau_vc1.o

# libavformat dependencies
OBJS-$(CONFIG_ADTS_MUXER)              += mpeg4audio.o
OBJS-$(CONFIG_ADX_DEMUXER)             += adx.o
OBJS-$(CONFIG_CAF_DEMUXER)             += mpeg4audio.o mpegaudiodata.o  \
                                          ac3tab.o
OBJS-$(CONFIG_DV_DEMUXER)              += dv_profile.o
OBJS-$(CONFIG_DV_MUXER)                += dv_profile.o
OBJS-$(CONFIG_FLAC_DEMUXER)            += flac.o flacdata.o vorbis_data.o \
                                          vorbis_parser.o xiph.o
OBJS-$(CONFIG_FLAC_MUXER)              += flac.o flacdata.o vorbis_data.o
OBJS-$(CONFIG_FLV_DEMUXER)             += mpeg4audio.o
OBJS-$(CONFIG_GXF_DEMUXER)             += mpeg12data.o
OBJS-$(CONFIG_IFF_DEMUXER)             += iff.o
OBJS-$(CONFIG_ISMV_MUXER)              += mpeg4audio.o mpegaudiodata.o
OBJS-$(CONFIG_LATM_MUXER)              += mpeg4audio.o
OBJS-$(CONFIG_MATROSKA_AUDIO_MUXER)    += xiph.o mpeg4audio.o vorbis_data.o \
                                          flac.o flacdata.o
OBJS-$(CONFIG_MATROSKA_DEMUXER)        += mpeg4audio.o mpegaudiodata.o
OBJS-$(CONFIG_MATROSKA_MUXER)          += mpeg4audio.o mpegaudiodata.o  \
                                          flac.o flacdata.o vorbis_data.o xiph.o
OBJS-$(CONFIG_MP2_MUXER)               += mpegaudiodata.o mpegaudiodecheader.o
OBJS-$(CONFIG_MP3_MUXER)               += mpegaudiodata.o mpegaudiodecheader.o
OBJS-$(CONFIG_MOV_DEMUXER)             += mpeg4audio.o mpegaudiodata.o ac3tab.o
OBJS-$(CONFIG_MOV_MUXER)               += mpeg4audio.o mpegaudiodata.o
OBJS-$(CONFIG_MPEGTS_MUXER)            += mpeg4audio.o
OBJS-$(CONFIG_MPEGTS_DEMUXER)          += mpeg4audio.o mpegaudiodata.o
OBJS-$(CONFIG_MXF_MUXER)               += dnxhddata.o
OBJS-$(CONFIG_NUT_MUXER)               += mpegaudiodata.o
OBJS-$(CONFIG_OGG_DEMUXER)             += xiph.o flac.o flacdata.o     \
                                          mpeg12data.o vorbis_parser.o \
                                          dirac.o vorbis_data.o
OBJS-$(CONFIG_OGG_MUXER)               += xiph.o flac.o flacdata.o \
                                          vorbis_data.o
OBJS-$(CONFIG_RTP_MUXER)               += mpeg4audio.o xiph.o
OBJS-$(CONFIG_RTPDEC)                  += mjpeg.o
OBJS-$(CONFIG_SPDIF_DEMUXER)           += aacadtsdec.o mpeg4audio.o
OBJS-$(CONFIG_SPDIF_MUXER)             += dca.o
OBJS-$(CONFIG_TAK_DEMUXER)             += tak.o
OBJS-$(CONFIG_WEBM_MUXER)              += mpeg4audio.o mpegaudiodata.o  \
                                          xiph.o flac.o flacdata.o \
                                          vorbis_data.o
OBJS-$(CONFIG_WTV_DEMUXER)             += mpeg4audio.o mpegaudiodata.o

# libavfilter dependencies
OBJS-$(CONFIG_ELBG_FILTER)             += elbg.o

# external codec libraries
OBJS-$(CONFIG_LIBAACPLUS_ENCODER)         += libaacplus.o
OBJS-$(CONFIG_LIBCELT_DECODER)            += libcelt_dec.o
OBJS-$(CONFIG_LIBFAAC_ENCODER)            += libfaac.o
OBJS-$(CONFIG_LIBFDK_AAC_DECODER)         += libfdk-aacdec.o
OBJS-$(CONFIG_LIBFDK_AAC_ENCODER)         += libfdk-aacenc.o
OBJS-$(CONFIG_LIBGSM_DECODER)             += libgsm.o
OBJS-$(CONFIG_LIBGSM_ENCODER)             += libgsm.o
OBJS-$(CONFIG_LIBGSM_MS_DECODER)          += libgsm.o
OBJS-$(CONFIG_LIBGSM_MS_ENCODER)          += libgsm.o
OBJS-$(CONFIG_LIBILBC_DECODER)            += libilbc.o
OBJS-$(CONFIG_LIBILBC_ENCODER)            += libilbc.o
OBJS-$(CONFIG_LIBMP3LAME_ENCODER)         += libmp3lame.o mpegaudiodecheader.o
OBJS-$(CONFIG_LIBOPENCORE_AMRNB_DECODER)  += libopencore-amr.o
OBJS-$(CONFIG_LIBOPENCORE_AMRNB_ENCODER)  += libopencore-amr.o
OBJS-$(CONFIG_LIBOPENCORE_AMRWB_DECODER)  += libopencore-amr.o
OBJS-$(CONFIG_LIBOPENJPEG_DECODER)        += libopenjpegdec.o
OBJS-$(CONFIG_LIBOPENJPEG_ENCODER)        += libopenjpegenc.o
OBJS-$(CONFIG_LIBOPUS_DECODER)            += libopusdec.o libopus.o     \
                                             vorbis_data.o
OBJS-$(CONFIG_LIBOPUS_ENCODER)            += libopusenc.o libopus.o     \
                                             vorbis_data.o
OBJS-$(CONFIG_LIBSCHROEDINGER_DECODER)    += libschroedingerdec.o \
                                             libschroedinger.o
OBJS-$(CONFIG_LIBSCHROEDINGER_ENCODER)    += libschroedingerenc.o \
                                             libschroedinger.o
OBJS-$(CONFIG_LIBSHINE_ENCODER)           += libshine.o
OBJS-$(CONFIG_LIBSPEEX_DECODER)           += libspeexdec.o
OBJS-$(CONFIG_LIBSPEEX_ENCODER)           += libspeexenc.o
OBJS-$(CONFIG_LIBSTAGEFRIGHT_H264_DECODER)+= libstagefright.o
OBJS-$(CONFIG_LIBTHEORA_ENCODER)          += libtheoraenc.o
OBJS-$(CONFIG_LIBTWOLAME_ENCODER)         += libtwolame.o
OBJS-$(CONFIG_LIBUTVIDEO_DECODER)         += libutvideodec.o
OBJS-$(CONFIG_LIBUTVIDEO_ENCODER)         += libutvideoenc.o
OBJS-$(CONFIG_LIBVO_AACENC_ENCODER)       += libvo-aacenc.o mpeg4audio.o
OBJS-$(CONFIG_LIBVO_AMRWBENC_ENCODER)     += libvo-amrwbenc.o
OBJS-$(CONFIG_LIBVORBIS_DECODER)          += libvorbisdec.o
OBJS-$(CONFIG_LIBVORBIS_ENCODER)          += libvorbisenc.o \
                                             vorbis_data.o vorbis_parser.o xiph.o
OBJS-$(CONFIG_LIBVPX_VP8_DECODER)         += libvpxdec.o
OBJS-$(CONFIG_LIBVPX_VP8_ENCODER)         += libvpxenc.o
OBJS-$(CONFIG_LIBVPX_VP9_DECODER)         += libvpxdec.o libvpx.o
OBJS-$(CONFIG_LIBVPX_VP9_ENCODER)         += libvpxenc.o libvpx.o
OBJS-$(CONFIG_LIBWAVPACK_ENCODER)         += libwavpackenc.o
OBJS-$(CONFIG_LIBWEBP_ENCODER)            += libwebpenc.o
OBJS-$(CONFIG_LIBX264_ENCODER)            += libx264.o
OBJS-$(CONFIG_LIBX265_ENCODER)            += libx265.o
OBJS-$(CONFIG_LIBXAVS_ENCODER)            += libxavs.o
OBJS-$(CONFIG_LIBXVID_ENCODER)            += libxvid.o
OBJS-$(CONFIG_LIBZVBI_TELETEXT_DECODER)   += libzvbi-teletextdec.o

# parsers
OBJS-$(CONFIG_AAC_PARSER)              += aac_parser.o aac_ac3_parser.o \
                                          aacadtsdec.o mpeg4audio.o
OBJS-$(CONFIG_AAC_LATM_PARSER)         += latm_parser.o
OBJS-$(CONFIG_AC3_PARSER)              += ac3_parser.o ac3tab.o \
                                          aac_ac3_parser.o
OBJS-$(CONFIG_ADX_PARSER)              += adx_parser.o adx.o
OBJS-$(CONFIG_BMP_PARSER)              += bmp_parser.o
OBJS-$(CONFIG_CAVSVIDEO_PARSER)        += cavs_parser.o
OBJS-$(CONFIG_COOK_PARSER)             += cook_parser.o
OBJS-$(CONFIG_DCA_PARSER)              += dca_parser.o dca.o
OBJS-$(CONFIG_DIRAC_PARSER)            += dirac_parser.o
OBJS-$(CONFIG_DNXHD_PARSER)            += dnxhd_parser.o
OBJS-$(CONFIG_DPX_PARSER)              += dpx_parser.o
OBJS-$(CONFIG_DVBSUB_PARSER)           += dvbsub_parser.o
OBJS-$(CONFIG_DVD_NAV_PARSER)          += dvd_nav_parser.o
OBJS-$(CONFIG_DVDSUB_PARSER)           += dvdsub_parser.o
OBJS-$(CONFIG_FLAC_PARSER)             += flac_parser.o flacdata.o flac.o \
                                          vorbis_data.o
OBJS-$(CONFIG_GSM_PARSER)              += gsm_parser.o
OBJS-$(CONFIG_H261_PARSER)             += h261_parser.o
OBJS-$(CONFIG_H263_PARSER)             += h263_parser.o
OBJS-$(CONFIG_H264_PARSER)             += h264_parser.o
OBJS-$(CONFIG_HEVC_PARSER)             += hevc_parser.o
OBJS-$(CONFIG_MJPEG_PARSER)            += mjpeg_parser.o
OBJS-$(CONFIG_MLP_PARSER)              += mlp_parser.o mlp.o
OBJS-$(CONFIG_MPEG4VIDEO_PARSER)       += mpeg4video_parser.o h263.o \
                                          mpeg4videodec.o mpeg4video.o \
                                          ituh263dec.o h263dec.o
OBJS-$(CONFIG_PNG_PARSER)              += png_parser.o
OBJS-$(CONFIG_MPEGAUDIO_PARSER)        += mpegaudio_parser.o \
                                          mpegaudiodecheader.o mpegaudiodata.o
OBJS-$(CONFIG_MPEGVIDEO_PARSER)        += mpegvideo_parser.o    \
                                          mpeg12.o mpeg12data.o
OBJS-$(CONFIG_PNG_PARSER)              += png_parser.o
OBJS-$(CONFIG_PNM_PARSER)              += pnm_parser.o pnm.o
OBJS-$(CONFIG_RV30_PARSER)             += rv34_parser.o
OBJS-$(CONFIG_RV40_PARSER)             += rv34_parser.o
OBJS-$(CONFIG_TAK_PARSER)              += tak_parser.o tak.o
OBJS-$(CONFIG_VC1_PARSER)              += vc1_parser.o vc1.o vc1data.o \
                                          msmpeg4.o msmpeg4data.o mpeg4video.o \
                                          h263.o
OBJS-$(CONFIG_VORBIS_PARSER)           += vorbis_parser.o xiph.o
OBJS-$(CONFIG_VP3_PARSER)              += vp3_parser.o
OBJS-$(CONFIG_VP8_PARSER)              += vp8_parser.o
OBJS-$(CONFIG_VP9_PARSER)              += vp9_parser.o

# bitstream filters
OBJS-$(CONFIG_AAC_ADTSTOASC_BSF)          += aac_adtstoasc_bsf.o aacadtsdec.o \
                                             mpeg4audio.o
OBJS-$(CONFIG_CHOMP_BSF)                  += chomp_bsf.o
OBJS-$(CONFIG_DUMP_EXTRADATA_BSF)         += dump_extradata_bsf.o
OBJS-$(CONFIG_H264_MP4TOANNEXB_BSF)       += h264_mp4toannexb_bsf.o
OBJS-$(CONFIG_IMX_DUMP_HEADER_BSF)        += imx_dump_header_bsf.o
OBJS-$(CONFIG_MJPEG2JPEG_BSF)             += mjpeg2jpeg_bsf.o mjpeg.o
OBJS-$(CONFIG_MJPEGA_DUMP_HEADER_BSF)     += mjpega_dump_header_bsf.o
OBJS-$(CONFIG_MOV2TEXTSUB_BSF)            += movsub_bsf.o
OBJS-$(CONFIG_MP3_HEADER_DECOMPRESS_BSF)  += mp3_header_decompress_bsf.o \
                                             mpegaudiodata.o
OBJS-$(CONFIG_NOISE_BSF)                  += noise_bsf.o
OBJS-$(CONFIG_REMOVE_EXTRADATA_BSF)       += remove_extradata_bsf.o
OBJS-$(CONFIG_TEXT2MOVSUB_BSF)            += movsub_bsf.o

# thread libraries
OBJS-$(HAVE_LIBC_MSVCRT)               += file_open.o
OBJS-$(HAVE_THREADS)                   += pthread.o pthread_slice.o pthread_frame.o

OBJS-$(CONFIG_FRAME_THREAD_ENCODER)    += frame_thread_encoder.o

# Windows resource file
SLIBOBJS-$(HAVE_GNU_WINDRES)           += avcodecres.o

SKIPHEADERS                            += %_tablegen.h                  \
                                          %_tables.h                    \
                                          aac_tablegen_decl.h           \
                                          fft-internal.h                \
                                          old_codec_ids.h               \
                                          tableprint.h                  \
                                          $(ARCH)/vp56_arith.h          \

SKIPHEADERS-$(CONFIG_DXVA2)            += dxva2.h dxva2_internal.h
SKIPHEADERS-$(CONFIG_LIBSCHROEDINGER)  += libschroedinger.h
SKIPHEADERS-$(CONFIG_LIBUTVIDEO)       += libutvideo.h
SKIPHEADERS-$(CONFIG_XVMC)             += xvmc.h
SKIPHEADERS-$(CONFIG_VAAPI)            += vaapi_internal.h
SKIPHEADERS-$(CONFIG_VDA)              += vda.h
SKIPHEADERS-$(CONFIG_VDPAU)            += vdpau.h vdpau_internal.h

TESTPROGS = cabac                                                       \
            fft                                                         \
            fft-fixed                                                   \
            fft-fixed32                                                 \
            golomb                                                      \
            iirfilter                                                   \
            imgconvert                                                  \
            rangecoder                                                  \
            snowenc                                                     \

TESTPROGS-$(CONFIG_DCT) += dct
TESTPROGS-$(HAVE_MMX) += motion
TESTOBJS = dctref.o

TOOLS = fourcc2pixfmt

HOSTPROGS = aac_tablegen                                                \
            aacps_tablegen                                              \
            cbrt_tablegen                                               \
            cos_tablegen                                                \
            dv_tablegen                                                 \
            motionpixels_tablegen                                       \
            mpegaudio_tablegen                                          \
            pcm_tablegen                                                \
            qdm2_tablegen                                               \
            sinewin_tablegen                                            \

CLEANFILES = *_tables.c *_tables.h *_tablegen$(HOSTEXESUF)

$(SUBDIR)dct-test$(EXESUF): $(SUBDIR)dctref.o $(SUBDIR)aandcttab.o
$(SUBDIR)dv_tablegen$(HOSTEXESUF): $(SUBDIR)dvdata_host.o

TRIG_TABLES  = cos cos_fixed sin
TRIG_TABLES := $(TRIG_TABLES:%=$(SUBDIR)%_tables.c)

$(TRIG_TABLES): $(SUBDIR)%_tables.c: $(SUBDIR)cos_tablegen$(HOSTEXESUF)
	$(M)./$< $* > $@

ifdef CONFIG_SMALL
$(SUBDIR)%_tablegen$(HOSTEXESUF): HOSTCFLAGS += -DCONFIG_SMALL=1
else
$(SUBDIR)%_tablegen$(HOSTEXESUF): HOSTCFLAGS += -DCONFIG_SMALL=0
endif

GEN_HEADERS = cbrt_tables.h aacps_tables.h aac_tables.h dv_tables.h     \
              sinewin_tables.h mpegaudio_tables.h motionpixels_tables.h \
              pcm_tables.h qdm2_tables.h
GEN_HEADERS := $(addprefix $(SUBDIR), $(GEN_HEADERS))

$(GEN_HEADERS): $(SUBDIR)%_tables.h: $(SUBDIR)%_tablegen$(HOSTEXESUF)
	$(M)./$< > $@

ifdef CONFIG_HARDCODED_TABLES
$(SUBDIR)aacdec.o: $(SUBDIR)cbrt_tables.h
$(SUBDIR)aacps.o: $(SUBDIR)aacps_tables.h
$(SUBDIR)aactab.o: $(SUBDIR)aac_tables.h
$(SUBDIR)dvenc.o: $(SUBDIR)dv_tables.h
$(SUBDIR)sinewin.o: $(SUBDIR)sinewin_tables.h
$(SUBDIR)mpegaudiodec_fixed.o: $(SUBDIR)mpegaudio_tables.h
$(SUBDIR)mpegaudiodec_float.o: $(SUBDIR)mpegaudio_tables.h
$(SUBDIR)motionpixels.o: $(SUBDIR)motionpixels_tables.h
$(SUBDIR)pcm.o: $(SUBDIR)pcm_tables.h
$(SUBDIR)qdm2.o: $(SUBDIR)qdm2_tables.h
endif<|MERGE_RESOLUTION|>--- conflicted
+++ resolved
@@ -34,11 +34,8 @@
 OBJS-$(CONFIG_AANDCTTABLES)            += aandcttab.o
 OBJS-$(CONFIG_AC3DSP)                  += ac3dsp.o
 OBJS-$(CONFIG_AUDIO_FRAME_QUEUE)       += audio_frame_queue.o
-<<<<<<< HEAD
+OBJS-$(CONFIG_CABAC)                   += cabac.o
 OBJS-$(CONFIG_CRYSTALHD)               += crystalhd.o
-=======
-OBJS-$(CONFIG_CABAC)                   += cabac.o
->>>>>>> 8ef33497
 OBJS-$(CONFIG_DCT)                     += dct.o dct32_fixed.o dct32_float.o
 OBJS-$(CONFIG_DXVA2)                   += dxva2.o
 OBJS-$(CONFIG_DSPUTIL)                 += dsputil.o faanidct.o          \
@@ -238,13 +235,8 @@
 OBJS-$(CONFIG_H264_DECODER)            += h264.o h264_cabac.o h264_cavlc.o \
                                           h264_direct.o h264_loopfilter.o  \
                                           h264_mb.o h264_picture.o h264_ps.o \
-<<<<<<< HEAD
-                                          h264_refs.o h264_sei.o h264_slice.o \
-                                          cabac.o
+                                          h264_refs.o h264_sei.o h264_slice.o
 OBJS-$(CONFIG_H264_VDA_DECODER)        += vda_h264_dec.o
-=======
-                                          h264_refs.o h264_sei.o h264_slice.o
->>>>>>> 8ef33497
 OBJS-$(CONFIG_HEVC_DECODER)            += hevc.o hevc_mvs.o hevc_ps.o hevc_sei.o \
                                           hevc_cabac.o hevc_refs.o hevcpred.o    \
                                           hevcdsp.o hevc_filter.o
