/*
 * The simplest mpeg encoder (well, it was the simplest!)
 * Copyright (c) 2000,2001 Fabrice Bellard
 * Copyright (c) 2002-2004 Michael Niedermayer <michaelni@gmx.at>
 *
 * 4MV & hq & B-frame encoding stuff by Michael Niedermayer <michaelni@gmx.at>
 *
 * This file is part of FFmpeg.
 *
 * FFmpeg is free software; you can redistribute it and/or
 * modify it under the terms of the GNU Lesser General Public
 * License as published by the Free Software Foundation; either
 * version 2.1 of the License, or (at your option) any later version.
 *
 * FFmpeg is distributed in the hope that it will be useful,
 * but WITHOUT ANY WARRANTY; without even the implied warranty of
 * MERCHANTABILITY or FITNESS FOR A PARTICULAR PURPOSE.  See the GNU
 * Lesser General Public License for more details.
 *
 * You should have received a copy of the GNU Lesser General Public
 * License along with FFmpeg; if not, write to the Free Software
 * Foundation, Inc., 51 Franklin Street, Fifth Floor, Boston, MA 02110-1301 USA
 */

/**
 * @file
 * The simplest mpeg encoder (well, it was the simplest!).
 */

#include "libavutil/attributes.h"
#include "libavutil/avassert.h"
#include "libavutil/imgutils.h"
#include "libavutil/internal.h"
#include "libavutil/timer.h"
#include "avcodec.h"
#include "blockdsp.h"
#include "h264chroma.h"
#include "idctdsp.h"
#include "internal.h"
#include "mathops.h"
#include "mpegutils.h"
#include "mpegvideo.h"
#include "mjpegenc.h"
#include "msmpeg4.h"
#include "qpeldsp.h"
#include "thread.h"
#include <limits.h>

static const uint8_t ff_default_chroma_qscale_table[32] = {
//   0   1   2   3   4   5   6   7   8   9  10  11  12  13  14  15
     0,  1,  2,  3,  4,  5,  6,  7,  8,  9, 10, 11, 12, 13, 14, 15,
    16, 17, 18, 19, 20, 21, 22, 23, 24, 25, 26, 27, 28, 29, 30, 31
};

const uint8_t ff_mpeg1_dc_scale_table[128] = {
//  0  1  2  3  4  5  6  7  8  9 10 11 12 13 14 15
    8, 8, 8, 8, 8, 8, 8, 8, 8, 8, 8, 8, 8, 8, 8, 8,
    8, 8, 8, 8, 8, 8, 8, 8, 8, 8, 8, 8, 8, 8, 8, 8,
    8, 8, 8, 8, 8, 8, 8, 8, 8, 8, 8, 8, 8, 8, 8, 8,
    8, 8, 8, 8, 8, 8, 8, 8, 8, 8, 8, 8, 8, 8, 8, 8,
    8, 8, 8, 8, 8, 8, 8, 8, 8, 8, 8, 8, 8, 8, 8, 8,
    8, 8, 8, 8, 8, 8, 8, 8, 8, 8, 8, 8, 8, 8, 8, 8,
    8, 8, 8, 8, 8, 8, 8, 8, 8, 8, 8, 8, 8, 8, 8, 8,
    8, 8, 8, 8, 8, 8, 8, 8, 8, 8, 8, 8, 8, 8, 8, 8,
};

static const uint8_t mpeg2_dc_scale_table1[128] = {
//  0  1  2  3  4  5  6  7  8  9 10 11 12 13 14 15
    4, 4, 4, 4, 4, 4, 4, 4, 4, 4, 4, 4, 4, 4, 4, 4,
    4, 4, 4, 4, 4, 4, 4, 4, 4, 4, 4, 4, 4, 4, 4, 4,
    4, 4, 4, 4, 4, 4, 4, 4, 4, 4, 4, 4, 4, 4, 4, 4,
    4, 4, 4, 4, 4, 4, 4, 4, 4, 4, 4, 4, 4, 4, 4, 4,
    4, 4, 4, 4, 4, 4, 4, 4, 4, 4, 4, 4, 4, 4, 4, 4,
    4, 4, 4, 4, 4, 4, 4, 4, 4, 4, 4, 4, 4, 4, 4, 4,
    4, 4, 4, 4, 4, 4, 4, 4, 4, 4, 4, 4, 4, 4, 4, 4,
    4, 4, 4, 4, 4, 4, 4, 4, 4, 4, 4, 4, 4, 4, 4, 4,
};

static const uint8_t mpeg2_dc_scale_table2[128] = {
//  0  1  2  3  4  5  6  7  8  9 10 11 12 13 14 15
    2, 2, 2, 2, 2, 2, 2, 2, 2, 2, 2, 2, 2, 2, 2, 2,
    2, 2, 2, 2, 2, 2, 2, 2, 2, 2, 2, 2, 2, 2, 2, 2,
    2, 2, 2, 2, 2, 2, 2, 2, 2, 2, 2, 2, 2, 2, 2, 2,
    2, 2, 2, 2, 2, 2, 2, 2, 2, 2, 2, 2, 2, 2, 2, 2,
    2, 2, 2, 2, 2, 2, 2, 2, 2, 2, 2, 2, 2, 2, 2, 2,
    2, 2, 2, 2, 2, 2, 2, 2, 2, 2, 2, 2, 2, 2, 2, 2,
    2, 2, 2, 2, 2, 2, 2, 2, 2, 2, 2, 2, 2, 2, 2, 2,
    2, 2, 2, 2, 2, 2, 2, 2, 2, 2, 2, 2, 2, 2, 2, 2,
};

static const uint8_t mpeg2_dc_scale_table3[128] = {
//  0  1  2  3  4  5  6  7  8  9 10 11 12 13 14 15
    1, 1, 1, 1, 1, 1, 1, 1, 1, 1, 1, 1, 1, 1, 1, 1,
    1, 1, 1, 1, 1, 1, 1, 1, 1, 1, 1, 1, 1, 1, 1, 1,
    1, 1, 1, 1, 1, 1, 1, 1, 1, 1, 1, 1, 1, 1, 1, 1,
    1, 1, 1, 1, 1, 1, 1, 1, 1, 1, 1, 1, 1, 1, 1, 1,
    1, 1, 1, 1, 1, 1, 1, 1, 1, 1, 1, 1, 1, 1, 1, 1,
    1, 1, 1, 1, 1, 1, 1, 1, 1, 1, 1, 1, 1, 1, 1, 1,
    1, 1, 1, 1, 1, 1, 1, 1, 1, 1, 1, 1, 1, 1, 1, 1,
    1, 1, 1, 1, 1, 1, 1, 1, 1, 1, 1, 1, 1, 1, 1, 1,
};

const uint8_t *const ff_mpeg2_dc_scale_table[4] = {
    ff_mpeg1_dc_scale_table,
    mpeg2_dc_scale_table1,
    mpeg2_dc_scale_table2,
    mpeg2_dc_scale_table3,
};

const uint8_t ff_alternate_horizontal_scan[64] = {
     0,  1,  2,  3,  8,  9, 16, 17,
    10, 11,  4,  5,  6,  7, 15, 14,
    13, 12, 19, 18, 24, 25, 32, 33,
    26, 27, 20, 21, 22, 23, 28, 29,
    30, 31, 34, 35, 40, 41, 48, 49,
    42, 43, 36, 37, 38, 39, 44, 45,
    46, 47, 50, 51, 56, 57, 58, 59,
    52, 53, 54, 55, 60, 61, 62, 63,
};

const uint8_t ff_alternate_vertical_scan[64] = {
     0,  8, 16, 24,  1,  9,  2, 10,
    17, 25, 32, 40, 48, 56, 57, 49,
    41, 33, 26, 18,  3, 11,  4, 12,
    19, 27, 34, 42, 50, 58, 35, 43,
    51, 59, 20, 28,  5, 13,  6, 14,
    21, 29, 36, 44, 52, 60, 37, 45,
    53, 61, 22, 30,  7, 15, 23, 31,
    38, 46, 54, 62, 39, 47, 55, 63,
};

static void dct_unquantize_mpeg1_intra_c(MpegEncContext *s,
                                   int16_t *block, int n, int qscale)
{
    int i, level, nCoeffs;
    const uint16_t *quant_matrix;

    nCoeffs= s->block_last_index[n];

    block[0] *= n < 4 ? s->y_dc_scale : s->c_dc_scale;
    /* XXX: only mpeg1 */
    quant_matrix = s->intra_matrix;
    for(i=1;i<=nCoeffs;i++) {
        int j= s->intra_scantable.permutated[i];
        level = block[j];
        if (level) {
            if (level < 0) {
                level = -level;
                level = (int)(level * qscale * quant_matrix[j]) >> 3;
                level = (level - 1) | 1;
                level = -level;
            } else {
                level = (int)(level * qscale * quant_matrix[j]) >> 3;
                level = (level - 1) | 1;
            }
            block[j] = level;
        }
    }
}

static void dct_unquantize_mpeg1_inter_c(MpegEncContext *s,
                                   int16_t *block, int n, int qscale)
{
    int i, level, nCoeffs;
    const uint16_t *quant_matrix;

    nCoeffs= s->block_last_index[n];

    quant_matrix = s->inter_matrix;
    for(i=0; i<=nCoeffs; i++) {
        int j= s->intra_scantable.permutated[i];
        level = block[j];
        if (level) {
            if (level < 0) {
                level = -level;
                level = (((level << 1) + 1) * qscale *
                         ((int) (quant_matrix[j]))) >> 4;
                level = (level - 1) | 1;
                level = -level;
            } else {
                level = (((level << 1) + 1) * qscale *
                         ((int) (quant_matrix[j]))) >> 4;
                level = (level - 1) | 1;
            }
            block[j] = level;
        }
    }
}

static void dct_unquantize_mpeg2_intra_c(MpegEncContext *s,
                                   int16_t *block, int n, int qscale)
{
    int i, level, nCoeffs;
    const uint16_t *quant_matrix;

    if(s->alternate_scan) nCoeffs= 63;
    else nCoeffs= s->block_last_index[n];

    block[0] *= n < 4 ? s->y_dc_scale : s->c_dc_scale;
    quant_matrix = s->intra_matrix;
    for(i=1;i<=nCoeffs;i++) {
        int j= s->intra_scantable.permutated[i];
        level = block[j];
        if (level) {
            if (level < 0) {
                level = -level;
                level = (int)(level * qscale * quant_matrix[j]) >> 3;
                level = -level;
            } else {
                level = (int)(level * qscale * quant_matrix[j]) >> 3;
            }
            block[j] = level;
        }
    }
}

static void dct_unquantize_mpeg2_intra_bitexact(MpegEncContext *s,
                                   int16_t *block, int n, int qscale)
{
    int i, level, nCoeffs;
    const uint16_t *quant_matrix;
    int sum=-1;

    if(s->alternate_scan) nCoeffs= 63;
    else nCoeffs= s->block_last_index[n];

    block[0] *= n < 4 ? s->y_dc_scale : s->c_dc_scale;
    sum += block[0];
    quant_matrix = s->intra_matrix;
    for(i=1;i<=nCoeffs;i++) {
        int j= s->intra_scantable.permutated[i];
        level = block[j];
        if (level) {
            if (level < 0) {
                level = -level;
                level = (int)(level * qscale * quant_matrix[j]) >> 3;
                level = -level;
            } else {
                level = (int)(level * qscale * quant_matrix[j]) >> 3;
            }
            block[j] = level;
            sum+=level;
        }
    }
    block[63]^=sum&1;
}

static void dct_unquantize_mpeg2_inter_c(MpegEncContext *s,
                                   int16_t *block, int n, int qscale)
{
    int i, level, nCoeffs;
    const uint16_t *quant_matrix;
    int sum=-1;

    if(s->alternate_scan) nCoeffs= 63;
    else nCoeffs= s->block_last_index[n];

    quant_matrix = s->inter_matrix;
    for(i=0; i<=nCoeffs; i++) {
        int j= s->intra_scantable.permutated[i];
        level = block[j];
        if (level) {
            if (level < 0) {
                level = -level;
                level = (((level << 1) + 1) * qscale *
                         ((int) (quant_matrix[j]))) >> 4;
                level = -level;
            } else {
                level = (((level << 1) + 1) * qscale *
                         ((int) (quant_matrix[j]))) >> 4;
            }
            block[j] = level;
            sum+=level;
        }
    }
    block[63]^=sum&1;
}

static void dct_unquantize_h263_intra_c(MpegEncContext *s,
                                  int16_t *block, int n, int qscale)
{
    int i, level, qmul, qadd;
    int nCoeffs;

    av_assert2(s->block_last_index[n]>=0 || s->h263_aic);

    qmul = qscale << 1;

    if (!s->h263_aic) {
        block[0] *= n < 4 ? s->y_dc_scale : s->c_dc_scale;
        qadd = (qscale - 1) | 1;
    }else{
        qadd = 0;
    }
    if(s->ac_pred)
        nCoeffs=63;
    else
        nCoeffs= s->inter_scantable.raster_end[ s->block_last_index[n] ];

    for(i=1; i<=nCoeffs; i++) {
        level = block[i];
        if (level) {
            if (level < 0) {
                level = level * qmul - qadd;
            } else {
                level = level * qmul + qadd;
            }
            block[i] = level;
        }
    }
}

static void dct_unquantize_h263_inter_c(MpegEncContext *s,
                                  int16_t *block, int n, int qscale)
{
    int i, level, qmul, qadd;
    int nCoeffs;

    av_assert2(s->block_last_index[n]>=0);

    qadd = (qscale - 1) | 1;
    qmul = qscale << 1;

    nCoeffs= s->inter_scantable.raster_end[ s->block_last_index[n] ];

    for(i=0; i<=nCoeffs; i++) {
        level = block[i];
        if (level) {
            if (level < 0) {
                level = level * qmul - qadd;
            } else {
                level = level * qmul + qadd;
            }
            block[i] = level;
        }
    }
}

static void mpeg_er_decode_mb(void *opaque, int ref, int mv_dir, int mv_type,
                              int (*mv)[2][4][2],
                              int mb_x, int mb_y, int mb_intra, int mb_skipped)
{
    MpegEncContext *s = opaque;

    s->mv_dir     = mv_dir;
    s->mv_type    = mv_type;
    s->mb_intra   = mb_intra;
    s->mb_skipped = mb_skipped;
    s->mb_x       = mb_x;
    s->mb_y       = mb_y;
    memcpy(s->mv, mv, sizeof(*mv));

    ff_init_block_index(s);
    ff_update_block_index(s);

    s->bdsp.clear_blocks(s->block[0]);

    s->dest[0] = s->current_picture.f->data[0] + (s->mb_y *  16                       * s->linesize)   + s->mb_x *  16;
    s->dest[1] = s->current_picture.f->data[1] + (s->mb_y * (16 >> s->chroma_y_shift) * s->uvlinesize) + s->mb_x * (16 >> s->chroma_x_shift);
    s->dest[2] = s->current_picture.f->data[2] + (s->mb_y * (16 >> s->chroma_y_shift) * s->uvlinesize) + s->mb_x * (16 >> s->chroma_x_shift);

    if (ref)
        av_log(s->avctx, AV_LOG_DEBUG, "Interlaced error concealment is not fully implemented\n");
    ff_MPV_decode_mb(s, s->block);
}

static void gray16(uint8_t *dst, const uint8_t *src, ptrdiff_t linesize, int h)
{
    while(h--)
        memset(dst + h*linesize, 128, 16);
}

static void gray8(uint8_t *dst, const uint8_t *src, ptrdiff_t linesize, int h)
{
    while(h--)
        memset(dst + h*linesize, 128, 8);
}

/* init common dct for both encoder and decoder */
static av_cold int dct_init(MpegEncContext *s)
{
    ff_blockdsp_init(&s->bdsp, s->avctx);
    ff_h264chroma_init(&s->h264chroma, 8); //for lowres
    ff_hpeldsp_init(&s->hdsp, s->avctx->flags);
    ff_me_cmp_init(&s->mecc, s->avctx);
    ff_mpegvideodsp_init(&s->mdsp);
    ff_videodsp_init(&s->vdsp, s->avctx->bits_per_raw_sample);

    if (s->avctx->debug & FF_DEBUG_NOMC) {
        int i;
        for (i=0; i<4; i++) {
            s->hdsp.avg_pixels_tab[0][i] = gray16;
            s->hdsp.put_pixels_tab[0][i] = gray16;
            s->hdsp.put_no_rnd_pixels_tab[0][i] = gray16;

            s->hdsp.avg_pixels_tab[1][i] = gray8;
            s->hdsp.put_pixels_tab[1][i] = gray8;
            s->hdsp.put_no_rnd_pixels_tab[1][i] = gray8;
        }
    }

    s->dct_unquantize_h263_intra = dct_unquantize_h263_intra_c;
    s->dct_unquantize_h263_inter = dct_unquantize_h263_inter_c;
    s->dct_unquantize_mpeg1_intra = dct_unquantize_mpeg1_intra_c;
    s->dct_unquantize_mpeg1_inter = dct_unquantize_mpeg1_inter_c;
    s->dct_unquantize_mpeg2_intra = dct_unquantize_mpeg2_intra_c;
    if (s->flags & CODEC_FLAG_BITEXACT)
        s->dct_unquantize_mpeg2_intra = dct_unquantize_mpeg2_intra_bitexact;
    s->dct_unquantize_mpeg2_inter = dct_unquantize_mpeg2_inter_c;

    if (HAVE_INTRINSICS_NEON)
        ff_MPV_common_init_neon(s);

    if (ARCH_ALPHA)
        ff_MPV_common_init_axp(s);
    if (ARCH_ARM)
        ff_MPV_common_init_arm(s);
    if (ARCH_PPC)
        ff_MPV_common_init_ppc(s);
    if (ARCH_X86)
        ff_MPV_common_init_x86(s);

    return 0;
}

av_cold void ff_mpv_idct_init(MpegEncContext *s)
{
    ff_idctdsp_init(&s->idsp, s->avctx);

    /* load & permutate scantables
     * note: only wmv uses different ones
     */
    if (s->alternate_scan) {
        ff_init_scantable(s->idsp.idct_permutation, &s->inter_scantable, ff_alternate_vertical_scan);
        ff_init_scantable(s->idsp.idct_permutation, &s->intra_scantable, ff_alternate_vertical_scan);
    } else {
        ff_init_scantable(s->idsp.idct_permutation, &s->inter_scantable, ff_zigzag_direct);
        ff_init_scantable(s->idsp.idct_permutation, &s->intra_scantable, ff_zigzag_direct);
    }
    ff_init_scantable(s->idsp.idct_permutation, &s->intra_h_scantable, ff_alternate_horizontal_scan);
    ff_init_scantable(s->idsp.idct_permutation, &s->intra_v_scantable, ff_alternate_vertical_scan);
}

static int frame_size_alloc(MpegEncContext *s, int linesize)
{
    int alloc_size = FFALIGN(FFABS(linesize) + 64, 32);

    if (s->avctx->hwaccel || s->avctx->codec->capabilities & CODEC_CAP_HWACCEL_VDPAU)
        return 0;

    if (linesize < 24) {
        av_log(s->avctx, AV_LOG_ERROR, "Image too small, temporary buffers cannot function\n");
        return AVERROR_PATCHWELCOME;
    }

    // edge emu needs blocksize + filter length - 1
    // (= 17x17 for  halfpel / 21x21 for  h264)
    // VC1 computes luma and chroma simultaneously and needs 19X19 + 9x9
    // at uvlinesize. It supports only YUV420 so 24x24 is enough
    // linesize * interlaced * MBsize
    // we also use this buffer for encoding in encode_mb_internal() needig an additional 32 lines
    FF_ALLOCZ_OR_GOTO(s->avctx, s->edge_emu_buffer, alloc_size * 4 * 68,
                      fail);

    FF_ALLOCZ_OR_GOTO(s->avctx, s->me.scratchpad, alloc_size * 4 * 16 * 2,
                      fail)
    s->me.temp         = s->me.scratchpad;
    s->rd_scratchpad   = s->me.scratchpad;
    s->b_scratchpad    = s->me.scratchpad;
    s->obmc_scratchpad = s->me.scratchpad + 16;

    return 0;
fail:
    av_freep(&s->edge_emu_buffer);
    return AVERROR(ENOMEM);
}

/**
 * Allocate a frame buffer
 */
static int alloc_frame_buffer(MpegEncContext *s, Picture *pic)
{
    int edges_needed = av_codec_is_encoder(s->avctx->codec);
    int r, ret;

    pic->tf.f = pic->f;
    if (s->codec_id != AV_CODEC_ID_WMV3IMAGE &&
        s->codec_id != AV_CODEC_ID_VC1IMAGE  &&
        s->codec_id != AV_CODEC_ID_MSS2) {
        if (edges_needed) {
            pic->f->width  = s->avctx->width  + 2 * EDGE_WIDTH;
            pic->f->height = s->avctx->height + 2 * EDGE_WIDTH;
        }

        r = ff_thread_get_buffer(s->avctx, &pic->tf,
                                 pic->reference ? AV_GET_BUFFER_FLAG_REF : 0);
    } else {
        pic->f->width  = s->avctx->width;
        pic->f->height = s->avctx->height;
        pic->f->format = s->avctx->pix_fmt;
        r = avcodec_default_get_buffer2(s->avctx, pic->f, 0);
    }

    if (r < 0 || !pic->f->buf[0]) {
        av_log(s->avctx, AV_LOG_ERROR, "get_buffer() failed (%d %p)\n",
               r, pic->f->data[0]);
        return -1;
    }

    if (edges_needed) {
        int i;
        for (i = 0; pic->f->data[i]; i++) {
            int offset = (EDGE_WIDTH >> (i ? s->chroma_y_shift : 0)) *
                         pic->f->linesize[i] +
                         (EDGE_WIDTH >> (i ? s->chroma_x_shift : 0));
            pic->f->data[i] += offset;
        }
        pic->f->width  = s->avctx->width;
        pic->f->height = s->avctx->height;
    }

    if (s->avctx->hwaccel) {
        assert(!pic->hwaccel_picture_private);
        if (s->avctx->hwaccel->frame_priv_data_size) {
            pic->hwaccel_priv_buf = av_buffer_allocz(s->avctx->hwaccel->frame_priv_data_size);
            if (!pic->hwaccel_priv_buf) {
                av_log(s->avctx, AV_LOG_ERROR, "alloc_frame_buffer() failed (hwaccel private data allocation)\n");
                return -1;
            }
            pic->hwaccel_picture_private = pic->hwaccel_priv_buf->data;
        }
    }

    if (s->linesize && (s->linesize   != pic->f->linesize[0] ||
                        s->uvlinesize != pic->f->linesize[1])) {
        av_log(s->avctx, AV_LOG_ERROR,
               "get_buffer() failed (stride changed)\n");
        ff_mpeg_unref_picture(s, pic);
        return -1;
    }

    if (pic->f->linesize[1] != pic->f->linesize[2]) {
        av_log(s->avctx, AV_LOG_ERROR,
               "get_buffer() failed (uv stride mismatch)\n");
        ff_mpeg_unref_picture(s, pic);
        return -1;
    }

    if (!s->edge_emu_buffer &&
        (ret = frame_size_alloc(s, pic->f->linesize[0])) < 0) {
        av_log(s->avctx, AV_LOG_ERROR,
               "get_buffer() failed to allocate context scratch buffers.\n");
        ff_mpeg_unref_picture(s, pic);
        return ret;
    }

    return 0;
}

void ff_free_picture_tables(Picture *pic)
{
    int i;

    pic->alloc_mb_width  =
    pic->alloc_mb_height = 0;

    av_buffer_unref(&pic->mb_var_buf);
    av_buffer_unref(&pic->mc_mb_var_buf);
    av_buffer_unref(&pic->mb_mean_buf);
    av_buffer_unref(&pic->mbskip_table_buf);
    av_buffer_unref(&pic->qscale_table_buf);
    av_buffer_unref(&pic->mb_type_buf);

    for (i = 0; i < 2; i++) {
        av_buffer_unref(&pic->motion_val_buf[i]);
        av_buffer_unref(&pic->ref_index_buf[i]);
    }
}

static int alloc_picture_tables(MpegEncContext *s, Picture *pic)
{
    const int big_mb_num    = s->mb_stride * (s->mb_height + 1) + 1;
    const int mb_array_size = s->mb_stride * s->mb_height;
    const int b8_array_size = s->b8_stride * s->mb_height * 2;
    int i;


    pic->mbskip_table_buf = av_buffer_allocz(mb_array_size + 2);
    pic->qscale_table_buf = av_buffer_allocz(big_mb_num + s->mb_stride);
    pic->mb_type_buf      = av_buffer_allocz((big_mb_num + s->mb_stride) *
                                             sizeof(uint32_t));
    if (!pic->mbskip_table_buf || !pic->qscale_table_buf || !pic->mb_type_buf)
        return AVERROR(ENOMEM);

    if (s->encoding) {
        pic->mb_var_buf    = av_buffer_allocz(mb_array_size * sizeof(int16_t));
        pic->mc_mb_var_buf = av_buffer_allocz(mb_array_size * sizeof(int16_t));
        pic->mb_mean_buf   = av_buffer_allocz(mb_array_size);
        if (!pic->mb_var_buf || !pic->mc_mb_var_buf || !pic->mb_mean_buf)
            return AVERROR(ENOMEM);
    }

    if (s->out_format == FMT_H263 || s->encoding || s->avctx->debug_mv) {
        int mv_size        = 2 * (b8_array_size + 4) * sizeof(int16_t);
        int ref_index_size = 4 * mb_array_size;

        for (i = 0; mv_size && i < 2; i++) {
            pic->motion_val_buf[i] = av_buffer_allocz(mv_size);
            pic->ref_index_buf[i]  = av_buffer_allocz(ref_index_size);
            if (!pic->motion_val_buf[i] || !pic->ref_index_buf[i])
                return AVERROR(ENOMEM);
        }
    }

    pic->alloc_mb_width  = s->mb_width;
    pic->alloc_mb_height = s->mb_height;

    return 0;
}

static int make_tables_writable(Picture *pic)
{
    int ret, i;
#define MAKE_WRITABLE(table) \
do {\
    if (pic->table &&\
       (ret = av_buffer_make_writable(&pic->table)) < 0)\
    return ret;\
} while (0)

    MAKE_WRITABLE(mb_var_buf);
    MAKE_WRITABLE(mc_mb_var_buf);
    MAKE_WRITABLE(mb_mean_buf);
    MAKE_WRITABLE(mbskip_table_buf);
    MAKE_WRITABLE(qscale_table_buf);
    MAKE_WRITABLE(mb_type_buf);

    for (i = 0; i < 2; i++) {
        MAKE_WRITABLE(motion_val_buf[i]);
        MAKE_WRITABLE(ref_index_buf[i]);
    }

    return 0;
}

/**
 * Allocate a Picture.
 * The pixels are allocated/set by calling get_buffer() if shared = 0
 */
int ff_alloc_picture(MpegEncContext *s, Picture *pic, int shared)
{
    int i, ret;

    if (pic->qscale_table_buf)
        if (   pic->alloc_mb_width  != s->mb_width
            || pic->alloc_mb_height != s->mb_height)
            ff_free_picture_tables(pic);

    if (shared) {
        av_assert0(pic->f->data[0]);
        pic->shared = 1;
    } else {
        av_assert0(!pic->f->buf[0]);

        if (alloc_frame_buffer(s, pic) < 0)
            return -1;

        s->linesize   = pic->f->linesize[0];
        s->uvlinesize = pic->f->linesize[1];
    }

    if (!pic->qscale_table_buf)
        ret = alloc_picture_tables(s, pic);
    else
        ret = make_tables_writable(pic);
    if (ret < 0)
        goto fail;

    if (s->encoding) {
        pic->mb_var    = (uint16_t*)pic->mb_var_buf->data;
        pic->mc_mb_var = (uint16_t*)pic->mc_mb_var_buf->data;
        pic->mb_mean   = pic->mb_mean_buf->data;
    }

    pic->mbskip_table = pic->mbskip_table_buf->data;
    pic->qscale_table = pic->qscale_table_buf->data + 2 * s->mb_stride + 1;
    pic->mb_type      = (uint32_t*)pic->mb_type_buf->data + 2 * s->mb_stride + 1;

    if (pic->motion_val_buf[0]) {
        for (i = 0; i < 2; i++) {
            pic->motion_val[i] = (int16_t (*)[2])pic->motion_val_buf[i]->data + 4;
            pic->ref_index[i]  = pic->ref_index_buf[i]->data;
        }
    }

    return 0;
fail:
    av_log(s->avctx, AV_LOG_ERROR, "Error allocating a picture.\n");
    ff_mpeg_unref_picture(s, pic);
    ff_free_picture_tables(pic);
    return AVERROR(ENOMEM);
}

/**
 * Deallocate a picture.
 */
void ff_mpeg_unref_picture(MpegEncContext *s, Picture *pic)
{
    int off = offsetof(Picture, mb_mean) + sizeof(pic->mb_mean);

    pic->tf.f = pic->f;
    /* WM Image / Screen codecs allocate internal buffers with different
     * dimensions / colorspaces; ignore user-defined callbacks for these. */
    if (s->codec_id != AV_CODEC_ID_WMV3IMAGE &&
        s->codec_id != AV_CODEC_ID_VC1IMAGE  &&
        s->codec_id != AV_CODEC_ID_MSS2)
        ff_thread_release_buffer(s->avctx, &pic->tf);
    else if (pic->f)
        av_frame_unref(pic->f);

    av_buffer_unref(&pic->hwaccel_priv_buf);

    if (pic->needs_realloc)
        ff_free_picture_tables(pic);

    memset((uint8_t*)pic + off, 0, sizeof(*pic) - off);
}

static int update_picture_tables(Picture *dst, Picture *src)
{
     int i;

#define UPDATE_TABLE(table)\
do {\
    if (src->table &&\
        (!dst->table || dst->table->buffer != src->table->buffer)) {\
        av_buffer_unref(&dst->table);\
        dst->table = av_buffer_ref(src->table);\
        if (!dst->table) {\
            ff_free_picture_tables(dst);\
            return AVERROR(ENOMEM);\
        }\
    }\
} while (0)

    UPDATE_TABLE(mb_var_buf);
    UPDATE_TABLE(mc_mb_var_buf);
    UPDATE_TABLE(mb_mean_buf);
    UPDATE_TABLE(mbskip_table_buf);
    UPDATE_TABLE(qscale_table_buf);
    UPDATE_TABLE(mb_type_buf);
    for (i = 0; i < 2; i++) {
        UPDATE_TABLE(motion_val_buf[i]);
        UPDATE_TABLE(ref_index_buf[i]);
    }

    dst->mb_var        = src->mb_var;
    dst->mc_mb_var     = src->mc_mb_var;
    dst->mb_mean       = src->mb_mean;
    dst->mbskip_table  = src->mbskip_table;
    dst->qscale_table  = src->qscale_table;
    dst->mb_type       = src->mb_type;
    for (i = 0; i < 2; i++) {
        dst->motion_val[i] = src->motion_val[i];
        dst->ref_index[i]  = src->ref_index[i];
    }

    dst->alloc_mb_width  = src->alloc_mb_width;
    dst->alloc_mb_height = src->alloc_mb_height;

    return 0;
}

int ff_mpeg_ref_picture(MpegEncContext *s, Picture *dst, Picture *src)
{
    int ret;

    av_assert0(!dst->f->buf[0]);
    av_assert0(src->f->buf[0]);

    src->tf.f = src->f;
    dst->tf.f = dst->f;
    ret = ff_thread_ref_frame(&dst->tf, &src->tf);
    if (ret < 0)
        goto fail;

    ret = update_picture_tables(dst, src);
    if (ret < 0)
        goto fail;

    if (src->hwaccel_picture_private) {
        dst->hwaccel_priv_buf = av_buffer_ref(src->hwaccel_priv_buf);
        if (!dst->hwaccel_priv_buf)
            goto fail;
        dst->hwaccel_picture_private = dst->hwaccel_priv_buf->data;
    }

    dst->field_picture           = src->field_picture;
    dst->mb_var_sum              = src->mb_var_sum;
    dst->mc_mb_var_sum           = src->mc_mb_var_sum;
    dst->b_frame_score           = src->b_frame_score;
    dst->needs_realloc           = src->needs_realloc;
    dst->reference               = src->reference;
    dst->shared                  = src->shared;

    return 0;
fail:
    ff_mpeg_unref_picture(s, dst);
    return ret;
}

static void exchange_uv(MpegEncContext *s)
{
    int16_t (*tmp)[64];

    tmp           = s->pblocks[4];
    s->pblocks[4] = s->pblocks[5];
    s->pblocks[5] = tmp;
}

static int init_duplicate_context(MpegEncContext *s)
{
    int y_size = s->b8_stride * (2 * s->mb_height + 1);
    int c_size = s->mb_stride * (s->mb_height + 1);
    int yc_size = y_size + 2 * c_size;
    int i;

    if (s->mb_height & 1)
        yc_size += 2*s->b8_stride + 2*s->mb_stride;

    s->edge_emu_buffer =
    s->me.scratchpad   =
    s->me.temp         =
    s->rd_scratchpad   =
    s->b_scratchpad    =
    s->obmc_scratchpad = NULL;

    if (s->encoding) {
        FF_ALLOCZ_OR_GOTO(s->avctx, s->me.map,
                          ME_MAP_SIZE * sizeof(uint32_t), fail)
        FF_ALLOCZ_OR_GOTO(s->avctx, s->me.score_map,
                          ME_MAP_SIZE * sizeof(uint32_t), fail)
        if (s->avctx->noise_reduction) {
            FF_ALLOCZ_OR_GOTO(s->avctx, s->dct_error_sum,
                              2 * 64 * sizeof(int), fail)
        }
    }
    FF_ALLOCZ_OR_GOTO(s->avctx, s->blocks, 64 * 12 * 2 * sizeof(int16_t), fail)
    s->block = s->blocks[0];

    for (i = 0; i < 12; i++) {
        s->pblocks[i] = &s->block[i];
    }
    if (s->avctx->codec_tag == AV_RL32("VCR2"))
        exchange_uv(s);

    if (s->out_format == FMT_H263) {
        /* ac values */
        FF_ALLOCZ_OR_GOTO(s->avctx, s->ac_val_base,
                          yc_size * sizeof(int16_t) * 16, fail);
        s->ac_val[0] = s->ac_val_base + s->b8_stride + 1;
        s->ac_val[1] = s->ac_val_base + y_size + s->mb_stride + 1;
        s->ac_val[2] = s->ac_val[1] + c_size;
    }

    return 0;
fail:
    return -1; // free() through ff_MPV_common_end()
}

static void free_duplicate_context(MpegEncContext *s)
{
    if (s == NULL)
        return;

    av_freep(&s->edge_emu_buffer);
    av_freep(&s->me.scratchpad);
    s->me.temp =
    s->rd_scratchpad =
    s->b_scratchpad =
    s->obmc_scratchpad = NULL;

    av_freep(&s->dct_error_sum);
    av_freep(&s->me.map);
    av_freep(&s->me.score_map);
    av_freep(&s->blocks);
    av_freep(&s->ac_val_base);
    s->block = NULL;
}

static void backup_duplicate_context(MpegEncContext *bak, MpegEncContext *src)
{
#define COPY(a) bak->a = src->a
    COPY(edge_emu_buffer);
    COPY(me.scratchpad);
    COPY(me.temp);
    COPY(rd_scratchpad);
    COPY(b_scratchpad);
    COPY(obmc_scratchpad);
    COPY(me.map);
    COPY(me.score_map);
    COPY(blocks);
    COPY(block);
    COPY(start_mb_y);
    COPY(end_mb_y);
    COPY(me.map_generation);
    COPY(pb);
    COPY(dct_error_sum);
    COPY(dct_count[0]);
    COPY(dct_count[1]);
    COPY(ac_val_base);
    COPY(ac_val[0]);
    COPY(ac_val[1]);
    COPY(ac_val[2]);
#undef COPY
}

int ff_update_duplicate_context(MpegEncContext *dst, MpegEncContext *src)
{
    MpegEncContext bak;
    int i, ret;
    // FIXME copy only needed parts
    // START_TIMER
    backup_duplicate_context(&bak, dst);
    memcpy(dst, src, sizeof(MpegEncContext));
    backup_duplicate_context(dst, &bak);
    for (i = 0; i < 12; i++) {
        dst->pblocks[i] = &dst->block[i];
    }
    if (dst->avctx->codec_tag == AV_RL32("VCR2"))
        exchange_uv(dst);
    if (!dst->edge_emu_buffer &&
        (ret = frame_size_alloc(dst, dst->linesize)) < 0) {
        av_log(dst->avctx, AV_LOG_ERROR, "failed to allocate context "
               "scratch buffers.\n");
        return ret;
    }
    // STOP_TIMER("update_duplicate_context")
    // about 10k cycles / 0.01 sec for  1000frames on 1ghz with 2 threads
    return 0;
}

int ff_mpeg_update_thread_context(AVCodecContext *dst,
                                  const AVCodecContext *src)
{
    int i, ret;
    MpegEncContext *s = dst->priv_data, *s1 = src->priv_data;

    if (dst == src)
        return 0;

    av_assert0(s != s1);

    // FIXME can parameters change on I-frames?
    // in that case dst may need a reinit
    if (!s->context_initialized) {
        memcpy(s, s1, sizeof(MpegEncContext));

        s->avctx                 = dst;
        s->bitstream_buffer      = NULL;
        s->bitstream_buffer_size = s->allocated_bitstream_buffer_size = 0;

<<<<<<< HEAD
        if (s1->context_initialized){
//             s->picture_range_start  += MAX_PICTURE_COUNT;
//             s->picture_range_end    += MAX_PICTURE_COUNT;
            if((ret = ff_MPV_common_init(s)) < 0){
                memset(s, 0, sizeof(MpegEncContext));
                s->avctx = dst;
                return ret;
            }
        }
=======
        ff_mpv_idct_init(s);
        ff_MPV_common_init(s);
>>>>>>> 998c9f15
    }

    if (s->height != s1->height || s->width != s1->width || s->context_reinit) {
        s->context_reinit = 0;
        s->height = s1->height;
        s->width  = s1->width;
        if ((ret = ff_MPV_common_frame_size_change(s)) < 0)
            return ret;
    }

    s->avctx->coded_height  = s1->avctx->coded_height;
    s->avctx->coded_width   = s1->avctx->coded_width;
    s->avctx->width         = s1->avctx->width;
    s->avctx->height        = s1->avctx->height;

    s->coded_picture_number = s1->coded_picture_number;
    s->picture_number       = s1->picture_number;

    av_assert0(!s->picture || s->picture != s1->picture);
    if(s->picture)
    for (i = 0; i < MAX_PICTURE_COUNT; i++) {
        ff_mpeg_unref_picture(s, &s->picture[i]);
        if (s1->picture[i].f->buf[0] &&
            (ret = ff_mpeg_ref_picture(s, &s->picture[i], &s1->picture[i])) < 0)
            return ret;
    }

#define UPDATE_PICTURE(pic)\
do {\
    ff_mpeg_unref_picture(s, &s->pic);\
    if (s1->pic.f && s1->pic.f->buf[0])\
        ret = ff_mpeg_ref_picture(s, &s->pic, &s1->pic);\
    else\
        ret = update_picture_tables(&s->pic, &s1->pic);\
    if (ret < 0)\
        return ret;\
} while (0)

    UPDATE_PICTURE(current_picture);
    UPDATE_PICTURE(last_picture);
    UPDATE_PICTURE(next_picture);

    s->last_picture_ptr    = REBASE_PICTURE(s1->last_picture_ptr,    s, s1);
    s->current_picture_ptr = REBASE_PICTURE(s1->current_picture_ptr, s, s1);
    s->next_picture_ptr    = REBASE_PICTURE(s1->next_picture_ptr,    s, s1);

    // Error/bug resilience
    s->next_p_frame_damaged = s1->next_p_frame_damaged;
    s->workaround_bugs      = s1->workaround_bugs;
    s->padding_bug_score    = s1->padding_bug_score;

    // MPEG4 timing info
    memcpy(&s->last_time_base, &s1->last_time_base,
           (char *) &s1->pb_field_time + sizeof(s1->pb_field_time) -
           (char *) &s1->last_time_base);

    // B-frame info
    s->max_b_frames = s1->max_b_frames;
    s->low_delay    = s1->low_delay;
    s->droppable    = s1->droppable;

    // DivX handling (doesn't work)
    s->divx_packed  = s1->divx_packed;

    if (s1->bitstream_buffer) {
        if (s1->bitstream_buffer_size +
            FF_INPUT_BUFFER_PADDING_SIZE > s->allocated_bitstream_buffer_size)
            av_fast_malloc(&s->bitstream_buffer,
                           &s->allocated_bitstream_buffer_size,
                           s1->allocated_bitstream_buffer_size);
            s->bitstream_buffer_size = s1->bitstream_buffer_size;
        memcpy(s->bitstream_buffer, s1->bitstream_buffer,
               s1->bitstream_buffer_size);
        memset(s->bitstream_buffer + s->bitstream_buffer_size, 0,
               FF_INPUT_BUFFER_PADDING_SIZE);
    }

    // linesize dependend scratch buffer allocation
    if (!s->edge_emu_buffer)
        if (s1->linesize) {
            if (frame_size_alloc(s, s1->linesize) < 0) {
                av_log(s->avctx, AV_LOG_ERROR, "Failed to allocate context "
                       "scratch buffers.\n");
                return AVERROR(ENOMEM);
            }
        } else {
            av_log(s->avctx, AV_LOG_ERROR, "Context scratch buffers could not "
                   "be allocated due to unknown size.\n");
        }

    // MPEG2/interlacing info
    memcpy(&s->progressive_sequence, &s1->progressive_sequence,
           (char *) &s1->rtp_mode - (char *) &s1->progressive_sequence);

    if (!s1->first_field) {
        s->last_pict_type = s1->pict_type;
        if (s1->current_picture_ptr)
            s->last_lambda_for[s1->pict_type] = s1->current_picture_ptr->f->quality;
    }

    return 0;
}

/**
 * Set the given MpegEncContext to common defaults
 * (same for encoding and decoding).
 * The changed fields will not depend upon the
 * prior state of the MpegEncContext.
 */
void ff_MPV_common_defaults(MpegEncContext *s)
{
    s->y_dc_scale_table      =
    s->c_dc_scale_table      = ff_mpeg1_dc_scale_table;
    s->chroma_qscale_table   = ff_default_chroma_qscale_table;
    s->progressive_frame     = 1;
    s->progressive_sequence  = 1;
    s->picture_structure     = PICT_FRAME;

    s->coded_picture_number  = 0;
    s->picture_number        = 0;

    s->f_code                = 1;
    s->b_code                = 1;

    s->slice_context_count   = 1;
}

/**
 * Set the given MpegEncContext to defaults for decoding.
 * the changed fields will not depend upon
 * the prior state of the MpegEncContext.
 */
void ff_MPV_decode_defaults(MpegEncContext *s)
{
    ff_MPV_common_defaults(s);
}

static int init_er(MpegEncContext *s)
{
    ERContext *er = &s->er;
    int mb_array_size = s->mb_height * s->mb_stride;
    int i;

    er->avctx       = s->avctx;
    er->mecc        = &s->mecc;

    er->mb_index2xy = s->mb_index2xy;
    er->mb_num      = s->mb_num;
    er->mb_width    = s->mb_width;
    er->mb_height   = s->mb_height;
    er->mb_stride   = s->mb_stride;
    er->b8_stride   = s->b8_stride;

    er->er_temp_buffer     = av_malloc(s->mb_height * s->mb_stride);
    er->error_status_table = av_mallocz(mb_array_size);
    if (!er->er_temp_buffer || !er->error_status_table)
        goto fail;

    er->mbskip_table  = s->mbskip_table;
    er->mbintra_table = s->mbintra_table;

    for (i = 0; i < FF_ARRAY_ELEMS(s->dc_val); i++)
        er->dc_val[i] = s->dc_val[i];

    er->decode_mb = mpeg_er_decode_mb;
    er->opaque    = s;

    return 0;
fail:
    av_freep(&er->er_temp_buffer);
    av_freep(&er->error_status_table);
    return AVERROR(ENOMEM);
}

/**
 * Initialize and allocates MpegEncContext fields dependent on the resolution.
 */
static int init_context_frame(MpegEncContext *s)
{
    int y_size, c_size, yc_size, i, mb_array_size, mv_table_size, x, y;

    s->mb_width   = (s->width + 15) / 16;
    s->mb_stride  = s->mb_width + 1;
    s->b8_stride  = s->mb_width * 2 + 1;
    mb_array_size = s->mb_height * s->mb_stride;
    mv_table_size = (s->mb_height + 2) * s->mb_stride + 1;

    /* set default edge pos, will be overridden
     * in decode_header if needed */
    s->h_edge_pos = s->mb_width * 16;
    s->v_edge_pos = s->mb_height * 16;

    s->mb_num     = s->mb_width * s->mb_height;

    s->block_wrap[0] =
    s->block_wrap[1] =
    s->block_wrap[2] =
    s->block_wrap[3] = s->b8_stride;
    s->block_wrap[4] =
    s->block_wrap[5] = s->mb_stride;

    y_size  = s->b8_stride * (2 * s->mb_height + 1);
    c_size  = s->mb_stride * (s->mb_height + 1);
    yc_size = y_size + 2   * c_size;

    if (s->mb_height & 1)
        yc_size += 2*s->b8_stride + 2*s->mb_stride;

    FF_ALLOCZ_OR_GOTO(s->avctx, s->mb_index2xy, (s->mb_num + 1) * sizeof(int), fail); // error ressilience code looks cleaner with this
    for (y = 0; y < s->mb_height; y++)
        for (x = 0; x < s->mb_width; x++)
            s->mb_index2xy[x + y * s->mb_width] = x + y * s->mb_stride;

    s->mb_index2xy[s->mb_height * s->mb_width] = (s->mb_height - 1) * s->mb_stride + s->mb_width; // FIXME really needed?

    if (s->encoding) {
        /* Allocate MV tables */
        FF_ALLOCZ_OR_GOTO(s->avctx, s->p_mv_table_base,                 mv_table_size * 2 * sizeof(int16_t), fail)
        FF_ALLOCZ_OR_GOTO(s->avctx, s->b_forw_mv_table_base,            mv_table_size * 2 * sizeof(int16_t), fail)
        FF_ALLOCZ_OR_GOTO(s->avctx, s->b_back_mv_table_base,            mv_table_size * 2 * sizeof(int16_t), fail)
        FF_ALLOCZ_OR_GOTO(s->avctx, s->b_bidir_forw_mv_table_base,      mv_table_size * 2 * sizeof(int16_t), fail)
        FF_ALLOCZ_OR_GOTO(s->avctx, s->b_bidir_back_mv_table_base,      mv_table_size * 2 * sizeof(int16_t), fail)
        FF_ALLOCZ_OR_GOTO(s->avctx, s->b_direct_mv_table_base,          mv_table_size * 2 * sizeof(int16_t), fail)
        s->p_mv_table            = s->p_mv_table_base + s->mb_stride + 1;
        s->b_forw_mv_table       = s->b_forw_mv_table_base + s->mb_stride + 1;
        s->b_back_mv_table       = s->b_back_mv_table_base + s->mb_stride + 1;
        s->b_bidir_forw_mv_table = s->b_bidir_forw_mv_table_base + s->mb_stride + 1;
        s->b_bidir_back_mv_table = s->b_bidir_back_mv_table_base + s->mb_stride + 1;
        s->b_direct_mv_table     = s->b_direct_mv_table_base + s->mb_stride + 1;

        /* Allocate MB type table */
        FF_ALLOCZ_OR_GOTO(s->avctx, s->mb_type, mb_array_size * sizeof(uint16_t), fail) // needed for encoding

        FF_ALLOCZ_OR_GOTO(s->avctx, s->lambda_table, mb_array_size * sizeof(int), fail)

        FF_ALLOC_OR_GOTO(s->avctx, s->cplx_tab,
                         mb_array_size * sizeof(float), fail);
        FF_ALLOC_OR_GOTO(s->avctx, s->bits_tab,
                         mb_array_size * sizeof(float), fail);

    }

    if (s->codec_id == AV_CODEC_ID_MPEG4 ||
        (s->flags & CODEC_FLAG_INTERLACED_ME)) {
        /* interlaced direct mode decoding tables */
        for (i = 0; i < 2; i++) {
            int j, k;
            for (j = 0; j < 2; j++) {
                for (k = 0; k < 2; k++) {
                    FF_ALLOCZ_OR_GOTO(s->avctx,
                                      s->b_field_mv_table_base[i][j][k],
                                      mv_table_size * 2 * sizeof(int16_t),
                                      fail);
                    s->b_field_mv_table[i][j][k] = s->b_field_mv_table_base[i][j][k] +
                                                   s->mb_stride + 1;
                }
                FF_ALLOCZ_OR_GOTO(s->avctx, s->b_field_select_table [i][j], mb_array_size * 2 * sizeof(uint8_t), fail)
                FF_ALLOCZ_OR_GOTO(s->avctx, s->p_field_mv_table_base[i][j], mv_table_size * 2 * sizeof(int16_t), fail)
                s->p_field_mv_table[i][j] = s->p_field_mv_table_base[i][j] + s->mb_stride + 1;
            }
            FF_ALLOCZ_OR_GOTO(s->avctx, s->p_field_select_table[i], mb_array_size * 2 * sizeof(uint8_t), fail)
        }
    }
    if (s->out_format == FMT_H263) {
        /* cbp values */
        FF_ALLOCZ_OR_GOTO(s->avctx, s->coded_block_base, y_size + (s->mb_height&1)*2*s->b8_stride, fail);
        s->coded_block = s->coded_block_base + s->b8_stride + 1;

        /* cbp, ac_pred, pred_dir */
        FF_ALLOCZ_OR_GOTO(s->avctx, s->cbp_table     , mb_array_size * sizeof(uint8_t), fail);
        FF_ALLOCZ_OR_GOTO(s->avctx, s->pred_dir_table, mb_array_size * sizeof(uint8_t), fail);
    }

    if (s->h263_pred || s->h263_plus || !s->encoding) {
        /* dc values */
        // MN: we need these for  error resilience of intra-frames
        FF_ALLOCZ_OR_GOTO(s->avctx, s->dc_val_base, yc_size * sizeof(int16_t), fail);
        s->dc_val[0] = s->dc_val_base + s->b8_stride + 1;
        s->dc_val[1] = s->dc_val_base + y_size + s->mb_stride + 1;
        s->dc_val[2] = s->dc_val[1] + c_size;
        for (i = 0; i < yc_size; i++)
            s->dc_val_base[i] = 1024;
    }

    /* which mb is a intra block */
    FF_ALLOCZ_OR_GOTO(s->avctx, s->mbintra_table, mb_array_size, fail);
    memset(s->mbintra_table, 1, mb_array_size);

    /* init macroblock skip table */
    FF_ALLOCZ_OR_GOTO(s->avctx, s->mbskip_table, mb_array_size + 2, fail);
    // Note the + 1 is for  a quicker mpeg4 slice_end detection

    return init_er(s);
fail:
    return AVERROR(ENOMEM);
}

/**
 * init common structure for both encoder and decoder.
 * this assumes that some variables like width/height are already set
 */
av_cold int ff_MPV_common_init(MpegEncContext *s)
{
    int i;
    int nb_slices = (HAVE_THREADS &&
                     s->avctx->active_thread_type & FF_THREAD_SLICE) ?
                    s->avctx->thread_count : 1;

    if (s->encoding && s->avctx->slices)
        nb_slices = s->avctx->slices;

    if (s->codec_id == AV_CODEC_ID_MPEG2VIDEO && !s->progressive_sequence)
        s->mb_height = (s->height + 31) / 32 * 2;
    else
        s->mb_height = (s->height + 15) / 16;

    if (s->avctx->pix_fmt == AV_PIX_FMT_NONE) {
        av_log(s->avctx, AV_LOG_ERROR,
               "decoding to AV_PIX_FMT_NONE is not supported.\n");
        return -1;
    }

    if (nb_slices > MAX_THREADS || (nb_slices > s->mb_height && s->mb_height)) {
        int max_slices;
        if (s->mb_height)
            max_slices = FFMIN(MAX_THREADS, s->mb_height);
        else
            max_slices = MAX_THREADS;
        av_log(s->avctx, AV_LOG_WARNING, "too many threads/slices (%d),"
               " reducing to %d\n", nb_slices, max_slices);
        nb_slices = max_slices;
    }

    if ((s->width || s->height) &&
        av_image_check_size(s->width, s->height, 0, s->avctx))
        return -1;

    dct_init(s);

    s->flags  = s->avctx->flags;
    s->flags2 = s->avctx->flags2;

    /* set chroma shifts */
    avcodec_get_chroma_sub_sample(s->avctx->pix_fmt,
                                  &s->chroma_x_shift,
                                  &s->chroma_y_shift);

    /* convert fourcc to upper case */
    s->codec_tag          = avpriv_toupper4(s->avctx->codec_tag);

    s->stream_codec_tag   = avpriv_toupper4(s->avctx->stream_codec_tag);

    FF_ALLOCZ_OR_GOTO(s->avctx, s->picture,
                      MAX_PICTURE_COUNT * sizeof(Picture), fail);
    for (i = 0; i < MAX_PICTURE_COUNT; i++) {
        s->picture[i].f = av_frame_alloc();
        if (!s->picture[i].f)
            goto fail;
    }
    memset(&s->next_picture, 0, sizeof(s->next_picture));
    memset(&s->last_picture, 0, sizeof(s->last_picture));
    memset(&s->current_picture, 0, sizeof(s->current_picture));
    memset(&s->new_picture, 0, sizeof(s->new_picture));
    s->next_picture.f = av_frame_alloc();
    if (!s->next_picture.f)
        goto fail;
    s->last_picture.f = av_frame_alloc();
    if (!s->last_picture.f)
        goto fail;
    s->current_picture.f = av_frame_alloc();
    if (!s->current_picture.f)
        goto fail;
    s->new_picture.f = av_frame_alloc();
    if (!s->new_picture.f)
        goto fail;

        if (init_context_frame(s))
            goto fail;

        s->parse_context.state = -1;

        s->context_initialized = 1;
        s->thread_context[0]   = s;

//     if (s->width && s->height) {
        if (nb_slices > 1) {
            for (i = 1; i < nb_slices; i++) {
                s->thread_context[i] = av_malloc(sizeof(MpegEncContext));
                memcpy(s->thread_context[i], s, sizeof(MpegEncContext));
            }

            for (i = 0; i < nb_slices; i++) {
                if (init_duplicate_context(s->thread_context[i]) < 0)
                    goto fail;
                    s->thread_context[i]->start_mb_y =
                        (s->mb_height * (i) + nb_slices / 2) / nb_slices;
                    s->thread_context[i]->end_mb_y   =
                        (s->mb_height * (i + 1) + nb_slices / 2) / nb_slices;
            }
        } else {
            if (init_duplicate_context(s) < 0)
                goto fail;
            s->start_mb_y = 0;
            s->end_mb_y   = s->mb_height;
        }
        s->slice_context_count = nb_slices;
//     }

    return 0;
 fail:
    ff_MPV_common_end(s);
    return -1;
}

/**
 * Frees and resets MpegEncContext fields depending on the resolution.
 * Is used during resolution changes to avoid a full reinitialization of the
 * codec.
 */
static int free_context_frame(MpegEncContext *s)
{
    int i, j, k;

    av_freep(&s->mb_type);
    av_freep(&s->p_mv_table_base);
    av_freep(&s->b_forw_mv_table_base);
    av_freep(&s->b_back_mv_table_base);
    av_freep(&s->b_bidir_forw_mv_table_base);
    av_freep(&s->b_bidir_back_mv_table_base);
    av_freep(&s->b_direct_mv_table_base);
    s->p_mv_table            = NULL;
    s->b_forw_mv_table       = NULL;
    s->b_back_mv_table       = NULL;
    s->b_bidir_forw_mv_table = NULL;
    s->b_bidir_back_mv_table = NULL;
    s->b_direct_mv_table     = NULL;
    for (i = 0; i < 2; i++) {
        for (j = 0; j < 2; j++) {
            for (k = 0; k < 2; k++) {
                av_freep(&s->b_field_mv_table_base[i][j][k]);
                s->b_field_mv_table[i][j][k] = NULL;
            }
            av_freep(&s->b_field_select_table[i][j]);
            av_freep(&s->p_field_mv_table_base[i][j]);
            s->p_field_mv_table[i][j] = NULL;
        }
        av_freep(&s->p_field_select_table[i]);
    }

    av_freep(&s->dc_val_base);
    av_freep(&s->coded_block_base);
    av_freep(&s->mbintra_table);
    av_freep(&s->cbp_table);
    av_freep(&s->pred_dir_table);

    av_freep(&s->mbskip_table);

    av_freep(&s->er.error_status_table);
    av_freep(&s->er.er_temp_buffer);
    av_freep(&s->mb_index2xy);
    av_freep(&s->lambda_table);

    av_freep(&s->cplx_tab);
    av_freep(&s->bits_tab);

    s->linesize = s->uvlinesize = 0;

    return 0;
}

int ff_MPV_common_frame_size_change(MpegEncContext *s)
{
    int i, err = 0;

    if (s->slice_context_count > 1) {
        for (i = 0; i < s->slice_context_count; i++) {
            free_duplicate_context(s->thread_context[i]);
        }
        for (i = 1; i < s->slice_context_count; i++) {
            av_freep(&s->thread_context[i]);
        }
    } else
        free_duplicate_context(s);

    if ((err = free_context_frame(s)) < 0)
        return err;

    if (s->picture)
        for (i = 0; i < MAX_PICTURE_COUNT; i++) {
                s->picture[i].needs_realloc = 1;
        }

    s->last_picture_ptr         =
    s->next_picture_ptr         =
    s->current_picture_ptr      = NULL;

    // init
    if (s->codec_id == AV_CODEC_ID_MPEG2VIDEO && !s->progressive_sequence)
        s->mb_height = (s->height + 31) / 32 * 2;
    else
        s->mb_height = (s->height + 15) / 16;

    if ((s->width || s->height) &&
        av_image_check_size(s->width, s->height, 0, s->avctx))
        return AVERROR_INVALIDDATA;

    if ((err = init_context_frame(s)))
        goto fail;

    s->thread_context[0]   = s;

    if (s->width && s->height) {
        int nb_slices = s->slice_context_count;
        if (nb_slices > 1) {
            for (i = 1; i < nb_slices; i++) {
                s->thread_context[i] = av_malloc(sizeof(MpegEncContext));
                memcpy(s->thread_context[i], s, sizeof(MpegEncContext));
            }

            for (i = 0; i < nb_slices; i++) {
                if (init_duplicate_context(s->thread_context[i]) < 0)
                    goto fail;
                    s->thread_context[i]->start_mb_y =
                        (s->mb_height * (i) + nb_slices / 2) / nb_slices;
                    s->thread_context[i]->end_mb_y   =
                        (s->mb_height * (i + 1) + nb_slices / 2) / nb_slices;
            }
        } else {
            err = init_duplicate_context(s);
            if (err < 0)
                goto fail;
            s->start_mb_y = 0;
            s->end_mb_y   = s->mb_height;
        }
        s->slice_context_count = nb_slices;
    }

    return 0;
 fail:
    ff_MPV_common_end(s);
    return err;
}

/* init common structure for both encoder and decoder */
void ff_MPV_common_end(MpegEncContext *s)
{
    int i;

    if (s->slice_context_count > 1) {
        for (i = 0; i < s->slice_context_count; i++) {
            free_duplicate_context(s->thread_context[i]);
        }
        for (i = 1; i < s->slice_context_count; i++) {
            av_freep(&s->thread_context[i]);
        }
        s->slice_context_count = 1;
    } else free_duplicate_context(s);

    av_freep(&s->parse_context.buffer);
    s->parse_context.buffer_size = 0;

    av_freep(&s->bitstream_buffer);
    s->allocated_bitstream_buffer_size = 0;

    if (s->picture) {
        for (i = 0; i < MAX_PICTURE_COUNT; i++) {
            ff_free_picture_tables(&s->picture[i]);
            ff_mpeg_unref_picture(s, &s->picture[i]);
            av_frame_free(&s->picture[i].f);
        }
    }
    av_freep(&s->picture);
    ff_free_picture_tables(&s->last_picture);
    ff_mpeg_unref_picture(s, &s->last_picture);
    av_frame_free(&s->last_picture.f);
    ff_free_picture_tables(&s->current_picture);
    ff_mpeg_unref_picture(s, &s->current_picture);
    av_frame_free(&s->current_picture.f);
    ff_free_picture_tables(&s->next_picture);
    ff_mpeg_unref_picture(s, &s->next_picture);
    av_frame_free(&s->next_picture.f);
    ff_free_picture_tables(&s->new_picture);
    ff_mpeg_unref_picture(s, &s->new_picture);
    av_frame_free(&s->new_picture.f);

    free_context_frame(s);

    s->context_initialized      = 0;
    s->last_picture_ptr         =
    s->next_picture_ptr         =
    s->current_picture_ptr      = NULL;
    s->linesize = s->uvlinesize = 0;
}

av_cold void ff_init_rl(RLTable *rl,
                        uint8_t static_store[2][2 * MAX_RUN + MAX_LEVEL + 3])
{
    int8_t  max_level[MAX_RUN + 1], max_run[MAX_LEVEL + 1];
    uint8_t index_run[MAX_RUN + 1];
    int last, run, level, start, end, i;

    /* If table is static, we can quit if rl->max_level[0] is not NULL */
    if (static_store && rl->max_level[0])
        return;

    /* compute max_level[], max_run[] and index_run[] */
    for (last = 0; last < 2; last++) {
        if (last == 0) {
            start = 0;
            end = rl->last;
        } else {
            start = rl->last;
            end = rl->n;
        }

        memset(max_level, 0, MAX_RUN + 1);
        memset(max_run, 0, MAX_LEVEL + 1);
        memset(index_run, rl->n, MAX_RUN + 1);
        for (i = start; i < end; i++) {
            run   = rl->table_run[i];
            level = rl->table_level[i];
            if (index_run[run] == rl->n)
                index_run[run] = i;
            if (level > max_level[run])
                max_level[run] = level;
            if (run > max_run[level])
                max_run[level] = run;
        }
        if (static_store)
            rl->max_level[last] = static_store[last];
        else
            rl->max_level[last] = av_malloc(MAX_RUN + 1);
        memcpy(rl->max_level[last], max_level, MAX_RUN + 1);
        if (static_store)
            rl->max_run[last]   = static_store[last] + MAX_RUN + 1;
        else
            rl->max_run[last]   = av_malloc(MAX_LEVEL + 1);
        memcpy(rl->max_run[last], max_run, MAX_LEVEL + 1);
        if (static_store)
            rl->index_run[last] = static_store[last] + MAX_RUN + MAX_LEVEL + 2;
        else
            rl->index_run[last] = av_malloc(MAX_RUN + 1);
        memcpy(rl->index_run[last], index_run, MAX_RUN + 1);
    }
}

av_cold void ff_init_vlc_rl(RLTable *rl)
{
    int i, q;

    for (q = 0; q < 32; q++) {
        int qmul = q * 2;
        int qadd = (q - 1) | 1;

        if (q == 0) {
            qmul = 1;
            qadd = 0;
        }
        for (i = 0; i < rl->vlc.table_size; i++) {
            int code = rl->vlc.table[i][0];
            int len  = rl->vlc.table[i][1];
            int level, run;

            if (len == 0) { // illegal code
                run   = 66;
                level = MAX_LEVEL;
            } else if (len < 0) { // more bits needed
                run   = 0;
                level = code;
            } else {
                if (code == rl->n) { // esc
                    run   = 66;
                    level =  0;
                } else {
                    run   = rl->table_run[code] + 1;
                    level = rl->table_level[code] * qmul + qadd;
                    if (code >= rl->last) run += 192;
                }
            }
            rl->rl_vlc[q][i].len   = len;
            rl->rl_vlc[q][i].level = level;
            rl->rl_vlc[q][i].run   = run;
        }
    }
}

static void release_unused_pictures(MpegEncContext *s)
{
    int i;

    /* release non reference frames */
    for (i = 0; i < MAX_PICTURE_COUNT; i++) {
        if (!s->picture[i].reference)
            ff_mpeg_unref_picture(s, &s->picture[i]);
    }
}

static inline int pic_is_unused(MpegEncContext *s, Picture *pic)
{
    if (pic == s->last_picture_ptr)
        return 0;
    if (pic->f->buf[0] == NULL)
        return 1;
    if (pic->needs_realloc && !(pic->reference & DELAYED_PIC_REF))
        return 1;
    return 0;
}

static int find_unused_picture(MpegEncContext *s, int shared)
{
    int i;

    if (shared) {
        for (i = 0; i < MAX_PICTURE_COUNT; i++) {
            if (s->picture[i].f->buf[0] == NULL && &s->picture[i] != s->last_picture_ptr)
                return i;
        }
    } else {
        for (i = 0; i < MAX_PICTURE_COUNT; i++) {
            if (pic_is_unused(s, &s->picture[i]))
                return i;
        }
    }

    av_log(s->avctx, AV_LOG_FATAL,
           "Internal error, picture buffer overflow\n");
    /* We could return -1, but the codec would crash trying to draw into a
     * non-existing frame anyway. This is safer than waiting for a random crash.
     * Also the return of this is never useful, an encoder must only allocate
     * as much as allowed in the specification. This has no relationship to how
     * much libavcodec could allocate (and MAX_PICTURE_COUNT is always large
     * enough for such valid streams).
     * Plus, a decoder has to check stream validity and remove frames if too
     * many reference frames are around. Waiting for "OOM" is not correct at
     * all. Similarly, missing reference frames have to be replaced by
     * interpolated/MC frames, anything else is a bug in the codec ...
     */
    abort();
    return -1;
}

int ff_find_unused_picture(MpegEncContext *s, int shared)
{
    int ret = find_unused_picture(s, shared);

    if (ret >= 0 && ret < MAX_PICTURE_COUNT) {
        if (s->picture[ret].needs_realloc) {
            s->picture[ret].needs_realloc = 0;
            ff_free_picture_tables(&s->picture[ret]);
            ff_mpeg_unref_picture(s, &s->picture[ret]);
        }
    }
    return ret;
}

static void gray_frame(AVFrame *frame)
{
    int i, h_chroma_shift, v_chroma_shift;

    av_pix_fmt_get_chroma_sub_sample(frame->format, &h_chroma_shift, &v_chroma_shift);

    for(i=0; i<frame->height; i++)
        memset(frame->data[0] + frame->linesize[0]*i, 0x80, frame->width);
    for(i=0; i<FF_CEIL_RSHIFT(frame->height, v_chroma_shift); i++) {
        memset(frame->data[1] + frame->linesize[1]*i,
               0x80, FF_CEIL_RSHIFT(frame->width, h_chroma_shift));
        memset(frame->data[2] + frame->linesize[2]*i,
               0x80, FF_CEIL_RSHIFT(frame->width, h_chroma_shift));
    }
}

/**
 * generic function called after decoding
 * the header and before a frame is decoded.
 */
int ff_MPV_frame_start(MpegEncContext *s, AVCodecContext *avctx)
{
    int i, ret;
    Picture *pic;
    s->mb_skipped = 0;

    if (!ff_thread_can_start_frame(avctx)) {
        av_log(avctx, AV_LOG_ERROR, "Attempt to start a frame outside SETUP state\n");
        return -1;
    }

    /* mark & release old frames */
    if (s->pict_type != AV_PICTURE_TYPE_B && s->last_picture_ptr &&
        s->last_picture_ptr != s->next_picture_ptr &&
        s->last_picture_ptr->f->buf[0]) {
        ff_mpeg_unref_picture(s, s->last_picture_ptr);
    }

    /* release forgotten pictures */
    /* if (mpeg124/h263) */
    for (i = 0; i < MAX_PICTURE_COUNT; i++) {
        if (&s->picture[i] != s->last_picture_ptr &&
            &s->picture[i] != s->next_picture_ptr &&
            s->picture[i].reference && !s->picture[i].needs_realloc) {
            if (!(avctx->active_thread_type & FF_THREAD_FRAME))
                av_log(avctx, AV_LOG_ERROR,
                       "releasing zombie picture\n");
            ff_mpeg_unref_picture(s, &s->picture[i]);
        }
    }

    ff_mpeg_unref_picture(s, &s->current_picture);

    release_unused_pictures(s);

    if (s->current_picture_ptr &&
        s->current_picture_ptr->f->buf[0] == NULL) {
        // we already have a unused image
        // (maybe it was set before reading the header)
        pic = s->current_picture_ptr;
    } else {
        i   = ff_find_unused_picture(s, 0);
        if (i < 0) {
            av_log(s->avctx, AV_LOG_ERROR, "no frame buffer available\n");
            return i;
        }
        pic = &s->picture[i];
    }

    pic->reference = 0;
    if (!s->droppable) {
        if (s->pict_type != AV_PICTURE_TYPE_B)
            pic->reference = 3;
    }

    pic->f->coded_picture_number = s->coded_picture_number++;

    if (ff_alloc_picture(s, pic, 0) < 0)
        return -1;

    s->current_picture_ptr = pic;
    // FIXME use only the vars from current_pic
    s->current_picture_ptr->f->top_field_first = s->top_field_first;
    if (s->codec_id == AV_CODEC_ID_MPEG1VIDEO ||
        s->codec_id == AV_CODEC_ID_MPEG2VIDEO) {
        if (s->picture_structure != PICT_FRAME)
            s->current_picture_ptr->f->top_field_first =
                (s->picture_structure == PICT_TOP_FIELD) == s->first_field;
    }
    s->current_picture_ptr->f->interlaced_frame = !s->progressive_frame &&
                                                 !s->progressive_sequence;
    s->current_picture_ptr->field_picture      =  s->picture_structure != PICT_FRAME;

    s->current_picture_ptr->f->pict_type = s->pict_type;
    // if (s->flags && CODEC_FLAG_QSCALE)
    //     s->current_picture_ptr->quality = s->new_picture_ptr->quality;
    s->current_picture_ptr->f->key_frame = s->pict_type == AV_PICTURE_TYPE_I;

    if ((ret = ff_mpeg_ref_picture(s, &s->current_picture,
                                   s->current_picture_ptr)) < 0)
        return ret;

    if (s->pict_type != AV_PICTURE_TYPE_B) {
        s->last_picture_ptr = s->next_picture_ptr;
        if (!s->droppable)
            s->next_picture_ptr = s->current_picture_ptr;
    }
    av_dlog(s->avctx, "L%p N%p C%p L%p N%p C%p type:%d drop:%d\n",
            s->last_picture_ptr, s->next_picture_ptr,s->current_picture_ptr,
            s->last_picture_ptr    ? s->last_picture_ptr->f->data[0]    : NULL,
            s->next_picture_ptr    ? s->next_picture_ptr->f->data[0]    : NULL,
            s->current_picture_ptr ? s->current_picture_ptr->f->data[0] : NULL,
            s->pict_type, s->droppable);

    if ((s->last_picture_ptr == NULL ||
         s->last_picture_ptr->f->buf[0] == NULL) &&
        (s->pict_type != AV_PICTURE_TYPE_I ||
         s->picture_structure != PICT_FRAME)) {
        int h_chroma_shift, v_chroma_shift;
        av_pix_fmt_get_chroma_sub_sample(s->avctx->pix_fmt,
                                         &h_chroma_shift, &v_chroma_shift);
        if (s->pict_type == AV_PICTURE_TYPE_B && s->next_picture_ptr && s->next_picture_ptr->f->buf[0])
            av_log(avctx, AV_LOG_DEBUG,
                   "allocating dummy last picture for B frame\n");
        else if (s->pict_type != AV_PICTURE_TYPE_I)
            av_log(avctx, AV_LOG_ERROR,
                   "warning: first frame is no keyframe\n");
        else if (s->picture_structure != PICT_FRAME)
            av_log(avctx, AV_LOG_DEBUG,
                   "allocate dummy last picture for field based first keyframe\n");

        /* Allocate a dummy frame */
        i = ff_find_unused_picture(s, 0);
        if (i < 0) {
            av_log(s->avctx, AV_LOG_ERROR, "no frame buffer available\n");
            return i;
        }
        s->last_picture_ptr = &s->picture[i];

        s->last_picture_ptr->reference   = 3;
        s->last_picture_ptr->f->key_frame = 0;
        s->last_picture_ptr->f->pict_type = AV_PICTURE_TYPE_P;

        if (ff_alloc_picture(s, s->last_picture_ptr, 0) < 0) {
            s->last_picture_ptr = NULL;
            return -1;
        }

        if (!avctx->hwaccel && !(avctx->codec->capabilities&CODEC_CAP_HWACCEL_VDPAU)) {
            for(i=0; i<avctx->height; i++)
                memset(s->last_picture_ptr->f->data[0] + s->last_picture_ptr->f->linesize[0]*i,
                       0x80, avctx->width);
            for(i=0; i<FF_CEIL_RSHIFT(avctx->height, v_chroma_shift); i++) {
                memset(s->last_picture_ptr->f->data[1] + s->last_picture_ptr->f->linesize[1]*i,
                       0x80, FF_CEIL_RSHIFT(avctx->width, h_chroma_shift));
                memset(s->last_picture_ptr->f->data[2] + s->last_picture_ptr->f->linesize[2]*i,
                       0x80, FF_CEIL_RSHIFT(avctx->width, h_chroma_shift));
            }

            if(s->codec_id == AV_CODEC_ID_FLV1 || s->codec_id == AV_CODEC_ID_H263){
                for(i=0; i<avctx->height; i++)
                memset(s->last_picture_ptr->f->data[0] + s->last_picture_ptr->f->linesize[0]*i, 16, avctx->width);
            }
        }

        ff_thread_report_progress(&s->last_picture_ptr->tf, INT_MAX, 0);
        ff_thread_report_progress(&s->last_picture_ptr->tf, INT_MAX, 1);
    }
    if ((s->next_picture_ptr == NULL ||
         s->next_picture_ptr->f->buf[0] == NULL) &&
        s->pict_type == AV_PICTURE_TYPE_B) {
        /* Allocate a dummy frame */
        i = ff_find_unused_picture(s, 0);
        if (i < 0) {
            av_log(s->avctx, AV_LOG_ERROR, "no frame buffer available\n");
            return i;
        }
        s->next_picture_ptr = &s->picture[i];

        s->next_picture_ptr->reference   = 3;
        s->next_picture_ptr->f->key_frame = 0;
        s->next_picture_ptr->f->pict_type = AV_PICTURE_TYPE_P;

        if (ff_alloc_picture(s, s->next_picture_ptr, 0) < 0) {
            s->next_picture_ptr = NULL;
            return -1;
        }
        ff_thread_report_progress(&s->next_picture_ptr->tf, INT_MAX, 0);
        ff_thread_report_progress(&s->next_picture_ptr->tf, INT_MAX, 1);
    }

#if 0 // BUFREF-FIXME
    memset(s->last_picture.f->data, 0, sizeof(s->last_picture.f->data));
    memset(s->next_picture.f->data, 0, sizeof(s->next_picture.f->data));
#endif
    if (s->last_picture_ptr) {
        ff_mpeg_unref_picture(s, &s->last_picture);
        if (s->last_picture_ptr->f->buf[0] &&
            (ret = ff_mpeg_ref_picture(s, &s->last_picture,
                                       s->last_picture_ptr)) < 0)
            return ret;
    }
    if (s->next_picture_ptr) {
        ff_mpeg_unref_picture(s, &s->next_picture);
        if (s->next_picture_ptr->f->buf[0] &&
            (ret = ff_mpeg_ref_picture(s, &s->next_picture,
                                       s->next_picture_ptr)) < 0)
            return ret;
    }

    av_assert0(s->pict_type == AV_PICTURE_TYPE_I || (s->last_picture_ptr &&
                                                 s->last_picture_ptr->f->buf[0]));

    if (s->picture_structure!= PICT_FRAME) {
        int i;
        for (i = 0; i < 4; i++) {
            if (s->picture_structure == PICT_BOTTOM_FIELD) {
                s->current_picture.f->data[i] +=
                    s->current_picture.f->linesize[i];
            }
            s->current_picture.f->linesize[i] *= 2;
            s->last_picture.f->linesize[i]    *= 2;
            s->next_picture.f->linesize[i]    *= 2;
        }
    }

    s->err_recognition = avctx->err_recognition;

    /* set dequantizer, we can't do it during init as
     * it might change for mpeg4 and we can't do it in the header
     * decode as init is not called for mpeg4 there yet */
    if (s->mpeg_quant || s->codec_id == AV_CODEC_ID_MPEG2VIDEO) {
        s->dct_unquantize_intra = s->dct_unquantize_mpeg2_intra;
        s->dct_unquantize_inter = s->dct_unquantize_mpeg2_inter;
    } else if (s->out_format == FMT_H263 || s->out_format == FMT_H261) {
        s->dct_unquantize_intra = s->dct_unquantize_h263_intra;
        s->dct_unquantize_inter = s->dct_unquantize_h263_inter;
    } else {
        s->dct_unquantize_intra = s->dct_unquantize_mpeg1_intra;
        s->dct_unquantize_inter = s->dct_unquantize_mpeg1_inter;
    }

    if (s->avctx->debug & FF_DEBUG_NOMC) {
        gray_frame(s->current_picture_ptr->f);
    }

    return 0;
}

/* called after a frame has been decoded. */
void ff_MPV_frame_end(MpegEncContext *s)
{
    emms_c();

    if (s->current_picture.reference)
        ff_thread_report_progress(&s->current_picture_ptr->tf, INT_MAX, 0);
}


static int clip_line(int *sx, int *sy, int *ex, int *ey, int maxx)
{
    if(*sx > *ex)
        return clip_line(ex, ey, sx, sy, maxx);

    if (*sx < 0) {
        if (*ex < 0)
            return 1;
        *sy = *ey + (*sy - *ey) * (int64_t)*ex / (*ex - *sx);
        *sx = 0;
    }

    if (*ex > maxx) {
        if (*sx > maxx)
            return 1;
        *ey = *sy + (*ey - *sy) * (int64_t)(maxx - *sx) / (*ex - *sx);
        *ex = maxx;
    }
    return 0;
}


/**
 * Draw a line from (ex, ey) -> (sx, sy).
 * @param w width of the image
 * @param h height of the image
 * @param stride stride/linesize of the image
 * @param color color of the arrow
 */
static void draw_line(uint8_t *buf, int sx, int sy, int ex, int ey,
                      int w, int h, int stride, int color)
{
    int x, y, fr, f;

    if (clip_line(&sx, &sy, &ex, &ey, w - 1))
        return;
    if (clip_line(&sy, &sx, &ey, &ex, h - 1))
        return;

    sx = av_clip(sx, 0, w - 1);
    sy = av_clip(sy, 0, h - 1);
    ex = av_clip(ex, 0, w - 1);
    ey = av_clip(ey, 0, h - 1);

    buf[sy * stride + sx] += color;

    if (FFABS(ex - sx) > FFABS(ey - sy)) {
        if (sx > ex) {
            FFSWAP(int, sx, ex);
            FFSWAP(int, sy, ey);
        }
        buf += sx + sy * stride;
        ex  -= sx;
        f    = ((ey - sy) << 16) / ex;
        for (x = 0; x <= ex; x++) {
            y  = (x * f) >> 16;
            fr = (x * f) & 0xFFFF;
            buf[y * stride + x]       += (color * (0x10000 - fr)) >> 16;
            if(fr) buf[(y + 1) * stride + x] += (color *            fr ) >> 16;
        }
    } else {
        if (sy > ey) {
            FFSWAP(int, sx, ex);
            FFSWAP(int, sy, ey);
        }
        buf += sx + sy * stride;
        ey  -= sy;
        if (ey)
            f = ((ex - sx) << 16) / ey;
        else
            f = 0;
        for(y= 0; y <= ey; y++){
            x  = (y*f) >> 16;
            fr = (y*f) & 0xFFFF;
            buf[y * stride + x]     += (color * (0x10000 - fr)) >> 16;
            if(fr) buf[y * stride + x + 1] += (color *            fr ) >> 16;
        }
    }
}

/**
 * Draw an arrow from (ex, ey) -> (sx, sy).
 * @param w width of the image
 * @param h height of the image
 * @param stride stride/linesize of the image
 * @param color color of the arrow
 */
static void draw_arrow(uint8_t *buf, int sx, int sy, int ex,
                       int ey, int w, int h, int stride, int color, int tail, int direction)
{
    int dx,dy;

    if (direction) {
        FFSWAP(int, sx, ex);
        FFSWAP(int, sy, ey);
    }

    sx = av_clip(sx, -100, w + 100);
    sy = av_clip(sy, -100, h + 100);
    ex = av_clip(ex, -100, w + 100);
    ey = av_clip(ey, -100, h + 100);

    dx = ex - sx;
    dy = ey - sy;

    if (dx * dx + dy * dy > 3 * 3) {
        int rx =  dx + dy;
        int ry = -dx + dy;
        int length = ff_sqrt((rx * rx + ry * ry) << 8);

        // FIXME subpixel accuracy
        rx = ROUNDED_DIV(rx * 3 << 4, length);
        ry = ROUNDED_DIV(ry * 3 << 4, length);

        if (tail) {
            rx = -rx;
            ry = -ry;
        }

        draw_line(buf, sx, sy, sx + rx, sy + ry, w, h, stride, color);
        draw_line(buf, sx, sy, sx - ry, sy + rx, w, h, stride, color);
    }
    draw_line(buf, sx, sy, ex, ey, w, h, stride, color);
}

/**
 * Print debugging info for the given picture.
 */
void ff_print_debug_info2(AVCodecContext *avctx, AVFrame *pict, uint8_t *mbskip_table,
                         uint32_t *mbtype_table, int8_t *qscale_table, int16_t (*motion_val[2])[2],
                         int *low_delay,
                         int mb_width, int mb_height, int mb_stride, int quarter_sample)
{
    if (avctx->hwaccel || !mbtype_table
        || (avctx->codec->capabilities&CODEC_CAP_HWACCEL_VDPAU))
        return;


    if (avctx->debug & (FF_DEBUG_SKIP | FF_DEBUG_QP | FF_DEBUG_MB_TYPE)) {
        int x,y;

        av_log(avctx, AV_LOG_DEBUG, "New frame, type: %c\n",
               av_get_picture_type_char(pict->pict_type));
        for (y = 0; y < mb_height; y++) {
            for (x = 0; x < mb_width; x++) {
                if (avctx->debug & FF_DEBUG_SKIP) {
                    int count = mbskip_table[x + y * mb_stride];
                    if (count > 9)
                        count = 9;
                    av_log(avctx, AV_LOG_DEBUG, "%1d", count);
                }
                if (avctx->debug & FF_DEBUG_QP) {
                    av_log(avctx, AV_LOG_DEBUG, "%2d",
                           qscale_table[x + y * mb_stride]);
                }
                if (avctx->debug & FF_DEBUG_MB_TYPE) {
                    int mb_type = mbtype_table[x + y * mb_stride];
                    // Type & MV direction
                    if (IS_PCM(mb_type))
                        av_log(avctx, AV_LOG_DEBUG, "P");
                    else if (IS_INTRA(mb_type) && IS_ACPRED(mb_type))
                        av_log(avctx, AV_LOG_DEBUG, "A");
                    else if (IS_INTRA4x4(mb_type))
                        av_log(avctx, AV_LOG_DEBUG, "i");
                    else if (IS_INTRA16x16(mb_type))
                        av_log(avctx, AV_LOG_DEBUG, "I");
                    else if (IS_DIRECT(mb_type) && IS_SKIP(mb_type))
                        av_log(avctx, AV_LOG_DEBUG, "d");
                    else if (IS_DIRECT(mb_type))
                        av_log(avctx, AV_LOG_DEBUG, "D");
                    else if (IS_GMC(mb_type) && IS_SKIP(mb_type))
                        av_log(avctx, AV_LOG_DEBUG, "g");
                    else if (IS_GMC(mb_type))
                        av_log(avctx, AV_LOG_DEBUG, "G");
                    else if (IS_SKIP(mb_type))
                        av_log(avctx, AV_LOG_DEBUG, "S");
                    else if (!USES_LIST(mb_type, 1))
                        av_log(avctx, AV_LOG_DEBUG, ">");
                    else if (!USES_LIST(mb_type, 0))
                        av_log(avctx, AV_LOG_DEBUG, "<");
                    else {
                        av_assert2(USES_LIST(mb_type, 0) && USES_LIST(mb_type, 1));
                        av_log(avctx, AV_LOG_DEBUG, "X");
                    }

                    // segmentation
                    if (IS_8X8(mb_type))
                        av_log(avctx, AV_LOG_DEBUG, "+");
                    else if (IS_16X8(mb_type))
                        av_log(avctx, AV_LOG_DEBUG, "-");
                    else if (IS_8X16(mb_type))
                        av_log(avctx, AV_LOG_DEBUG, "|");
                    else if (IS_INTRA(mb_type) || IS_16X16(mb_type))
                        av_log(avctx, AV_LOG_DEBUG, " ");
                    else
                        av_log(avctx, AV_LOG_DEBUG, "?");


                    if (IS_INTERLACED(mb_type))
                        av_log(avctx, AV_LOG_DEBUG, "=");
                    else
                        av_log(avctx, AV_LOG_DEBUG, " ");
                }
            }
            av_log(avctx, AV_LOG_DEBUG, "\n");
        }
    }

    if ((avctx->debug & (FF_DEBUG_VIS_QP | FF_DEBUG_VIS_MB_TYPE)) ||
        (avctx->debug_mv)) {
        const int shift = 1 + quarter_sample;
        int mb_y;
        uint8_t *ptr;
        int i;
        int h_chroma_shift, v_chroma_shift, block_height;
        const int width          = avctx->width;
        const int height         = avctx->height;
        const int mv_sample_log2 = avctx->codec_id == AV_CODEC_ID_H264 || avctx->codec_id == AV_CODEC_ID_SVQ3 ? 2 : 1;
        const int mv_stride      = (mb_width << mv_sample_log2) +
                                   (avctx->codec->id == AV_CODEC_ID_H264 ? 0 : 1);

        *low_delay = 0; // needed to see the vectors without trashing the buffers

        avcodec_get_chroma_sub_sample(avctx->pix_fmt, &h_chroma_shift, &v_chroma_shift);

        av_frame_make_writable(pict);

        pict->opaque = NULL;
        ptr          = pict->data[0];
        block_height = 16 >> v_chroma_shift;

        for (mb_y = 0; mb_y < mb_height; mb_y++) {
            int mb_x;
            for (mb_x = 0; mb_x < mb_width; mb_x++) {
                const int mb_index = mb_x + mb_y * mb_stride;
                if ((avctx->debug_mv) && motion_val[0]) {
                    int type;
                    for (type = 0; type < 3; type++) {
                        int direction = 0;
                        switch (type) {
                        case 0:
                            if ((!(avctx->debug_mv & FF_DEBUG_VIS_MV_P_FOR)) ||
                                (pict->pict_type!= AV_PICTURE_TYPE_P))
                                continue;
                            direction = 0;
                            break;
                        case 1:
                            if ((!(avctx->debug_mv & FF_DEBUG_VIS_MV_B_FOR)) ||
                                (pict->pict_type!= AV_PICTURE_TYPE_B))
                                continue;
                            direction = 0;
                            break;
                        case 2:
                            if ((!(avctx->debug_mv & FF_DEBUG_VIS_MV_B_BACK)) ||
                                (pict->pict_type!= AV_PICTURE_TYPE_B))
                                continue;
                            direction = 1;
                            break;
                        }
                        if (!USES_LIST(mbtype_table[mb_index], direction))
                            continue;

                        if (IS_8X8(mbtype_table[mb_index])) {
                            int i;
                            for (i = 0; i < 4; i++) {
                                int sx = mb_x * 16 + 4 + 8 * (i & 1);
                                int sy = mb_y * 16 + 4 + 8 * (i >> 1);
                                int xy = (mb_x * 2 + (i & 1) +
                                          (mb_y * 2 + (i >> 1)) * mv_stride) << (mv_sample_log2 - 1);
                                int mx = (motion_val[direction][xy][0] >> shift) + sx;
                                int my = (motion_val[direction][xy][1] >> shift) + sy;
                                draw_arrow(ptr, sx, sy, mx, my, width,
                                           height, pict->linesize[0], 100, 0, direction);
                            }
                        } else if (IS_16X8(mbtype_table[mb_index])) {
                            int i;
                            for (i = 0; i < 2; i++) {
                                int sx = mb_x * 16 + 8;
                                int sy = mb_y * 16 + 4 + 8 * i;
                                int xy = (mb_x * 2 + (mb_y * 2 + i) * mv_stride) << (mv_sample_log2 - 1);
                                int mx = (motion_val[direction][xy][0] >> shift);
                                int my = (motion_val[direction][xy][1] >> shift);

                                if (IS_INTERLACED(mbtype_table[mb_index]))
                                    my *= 2;

                                draw_arrow(ptr, sx, sy, mx + sx, my + sy, width,
                                           height, pict->linesize[0], 100, 0, direction);
                            }
                        } else if (IS_8X16(mbtype_table[mb_index])) {
                            int i;
                            for (i = 0; i < 2; i++) {
                                int sx = mb_x * 16 + 4 + 8 * i;
                                int sy = mb_y * 16 + 8;
                                int xy = (mb_x * 2 + i + mb_y * 2 * mv_stride) << (mv_sample_log2 - 1);
                                int mx = motion_val[direction][xy][0] >> shift;
                                int my = motion_val[direction][xy][1] >> shift;

                                if (IS_INTERLACED(mbtype_table[mb_index]))
                                    my *= 2;

                                draw_arrow(ptr, sx, sy, mx + sx, my + sy, width,
                                           height, pict->linesize[0], 100, 0, direction);
                            }
                        } else {
                              int sx= mb_x * 16 + 8;
                              int sy= mb_y * 16 + 8;
                              int xy= (mb_x + mb_y * mv_stride) << mv_sample_log2;
                              int mx= (motion_val[direction][xy][0]>>shift) + sx;
                              int my= (motion_val[direction][xy][1]>>shift) + sy;
                              draw_arrow(ptr, sx, sy, mx, my, width, height, pict->linesize[0], 100, 0, direction);
                        }
                    }
                }
                if ((avctx->debug & FF_DEBUG_VIS_QP)) {
                    uint64_t c = (qscale_table[mb_index] * 128 / 31) *
                                 0x0101010101010101ULL;
                    int y;
                    for (y = 0; y < block_height; y++) {
                        *(uint64_t *)(pict->data[1] + 8 * mb_x +
                                      (block_height * mb_y + y) *
                                      pict->linesize[1]) = c;
                        *(uint64_t *)(pict->data[2] + 8 * mb_x +
                                      (block_height * mb_y + y) *
                                      pict->linesize[2]) = c;
                    }
                }
                if ((avctx->debug & FF_DEBUG_VIS_MB_TYPE) &&
                    motion_val[0]) {
                    int mb_type = mbtype_table[mb_index];
                    uint64_t u,v;
                    int y;
#define COLOR(theta, r) \
    u = (int)(128 + r * cos(theta * 3.141592 / 180)); \
    v = (int)(128 + r * sin(theta * 3.141592 / 180));


                    u = v = 128;
                    if (IS_PCM(mb_type)) {
                        COLOR(120, 48)
                    } else if ((IS_INTRA(mb_type) && IS_ACPRED(mb_type)) ||
                               IS_INTRA16x16(mb_type)) {
                        COLOR(30, 48)
                    } else if (IS_INTRA4x4(mb_type)) {
                        COLOR(90, 48)
                    } else if (IS_DIRECT(mb_type) && IS_SKIP(mb_type)) {
                        // COLOR(120, 48)
                    } else if (IS_DIRECT(mb_type)) {
                        COLOR(150, 48)
                    } else if (IS_GMC(mb_type) && IS_SKIP(mb_type)) {
                        COLOR(170, 48)
                    } else if (IS_GMC(mb_type)) {
                        COLOR(190, 48)
                    } else if (IS_SKIP(mb_type)) {
                        // COLOR(180, 48)
                    } else if (!USES_LIST(mb_type, 1)) {
                        COLOR(240, 48)
                    } else if (!USES_LIST(mb_type, 0)) {
                        COLOR(0, 48)
                    } else {
                        av_assert2(USES_LIST(mb_type, 0) && USES_LIST(mb_type, 1));
                        COLOR(300,48)
                    }

                    u *= 0x0101010101010101ULL;
                    v *= 0x0101010101010101ULL;
                    for (y = 0; y < block_height; y++) {
                        *(uint64_t *)(pict->data[1] + 8 * mb_x +
                                      (block_height * mb_y + y) * pict->linesize[1]) = u;
                        *(uint64_t *)(pict->data[2] + 8 * mb_x +
                                      (block_height * mb_y + y) * pict->linesize[2]) = v;
                    }

                    // segmentation
                    if (IS_8X8(mb_type) || IS_16X8(mb_type)) {
                        *(uint64_t *)(pict->data[0] + 16 * mb_x + 0 +
                                      (16 * mb_y + 8) * pict->linesize[0]) ^= 0x8080808080808080ULL;
                        *(uint64_t *)(pict->data[0] + 16 * mb_x + 8 +
                                      (16 * mb_y + 8) * pict->linesize[0]) ^= 0x8080808080808080ULL;
                    }
                    if (IS_8X8(mb_type) || IS_8X16(mb_type)) {
                        for (y = 0; y < 16; y++)
                            pict->data[0][16 * mb_x + 8 + (16 * mb_y + y) *
                                          pict->linesize[0]] ^= 0x80;
                    }
                    if (IS_8X8(mb_type) && mv_sample_log2 >= 2) {
                        int dm = 1 << (mv_sample_log2 - 2);
                        for (i = 0; i < 4; i++) {
                            int sx = mb_x * 16 + 8 * (i & 1);
                            int sy = mb_y * 16 + 8 * (i >> 1);
                            int xy = (mb_x * 2 + (i & 1) +
                                     (mb_y * 2 + (i >> 1)) * mv_stride) << (mv_sample_log2 - 1);
                            // FIXME bidir
                            int32_t *mv = (int32_t *) &motion_val[0][xy];
                            if (mv[0] != mv[dm] ||
                                mv[dm * mv_stride] != mv[dm * (mv_stride + 1)])
                                for (y = 0; y < 8; y++)
                                    pict->data[0][sx + 4 + (sy + y) * pict->linesize[0]] ^= 0x80;
                            if (mv[0] != mv[dm * mv_stride] || mv[dm] != mv[dm * (mv_stride + 1)])
                                *(uint64_t *)(pict->data[0] + sx + (sy + 4) *
                                              pict->linesize[0]) ^= 0x8080808080808080ULL;
                        }
                    }

                    if (IS_INTERLACED(mb_type) &&
                        avctx->codec->id == AV_CODEC_ID_H264) {
                        // hmm
                    }
                }
                mbskip_table[mb_index] = 0;
            }
        }
    }
}

void ff_print_debug_info(MpegEncContext *s, Picture *p, AVFrame *pict)
{
    ff_print_debug_info2(s->avctx, pict, s->mbskip_table, p->mb_type,
                         p->qscale_table, p->motion_val, &s->low_delay,
                         s->mb_width, s->mb_height, s->mb_stride, s->quarter_sample);
}

int ff_mpv_export_qp_table(MpegEncContext *s, AVFrame *f, Picture *p, int qp_type)
{
    AVBufferRef *ref = av_buffer_ref(p->qscale_table_buf);
    int offset = 2*s->mb_stride + 1;
    if(!ref)
        return AVERROR(ENOMEM);
    av_assert0(ref->size >= offset + s->mb_stride * ((f->height+15)/16));
    ref->size -= offset;
    ref->data += offset;
    return av_frame_set_qp_table(f, ref, s->mb_stride, qp_type);
}

static inline int hpel_motion_lowres(MpegEncContext *s,
                                     uint8_t *dest, uint8_t *src,
                                     int field_based, int field_select,
                                     int src_x, int src_y,
                                     int width, int height, ptrdiff_t stride,
                                     int h_edge_pos, int v_edge_pos,
                                     int w, int h, h264_chroma_mc_func *pix_op,
                                     int motion_x, int motion_y)
{
    const int lowres   = s->avctx->lowres;
    const int op_index = FFMIN(lowres, 3);
    const int s_mask   = (2 << lowres) - 1;
    int emu = 0;
    int sx, sy;

    if (s->quarter_sample) {
        motion_x /= 2;
        motion_y /= 2;
    }

    sx = motion_x & s_mask;
    sy = motion_y & s_mask;
    src_x += motion_x >> lowres + 1;
    src_y += motion_y >> lowres + 1;

    src   += src_y * stride + src_x;

    if ((unsigned)src_x > FFMAX( h_edge_pos - (!!sx) - w,                 0) ||
        (unsigned)src_y > FFMAX((v_edge_pos >> field_based) - (!!sy) - h, 0)) {
        s->vdsp.emulated_edge_mc(s->edge_emu_buffer, src,
                                 s->linesize, s->linesize,
                                 w + 1, (h + 1) << field_based,
                                 src_x, src_y   << field_based,
                                 h_edge_pos, v_edge_pos);
        src = s->edge_emu_buffer;
        emu = 1;
    }

    sx = (sx << 2) >> lowres;
    sy = (sy << 2) >> lowres;
    if (field_select)
        src += s->linesize;
    pix_op[op_index](dest, src, stride, h, sx, sy);
    return emu;
}

/* apply one mpeg motion vector to the three components */
static av_always_inline void mpeg_motion_lowres(MpegEncContext *s,
                                                uint8_t *dest_y,
                                                uint8_t *dest_cb,
                                                uint8_t *dest_cr,
                                                int field_based,
                                                int bottom_field,
                                                int field_select,
                                                uint8_t **ref_picture,
                                                h264_chroma_mc_func *pix_op,
                                                int motion_x, int motion_y,
                                                int h, int mb_y)
{
    uint8_t *ptr_y, *ptr_cb, *ptr_cr;
    int mx, my, src_x, src_y, uvsrc_x, uvsrc_y, sx, sy, uvsx, uvsy;
    ptrdiff_t uvlinesize, linesize;
    const int lowres     = s->avctx->lowres;
    const int op_index   = FFMIN(lowres-1+s->chroma_x_shift, 3);
    const int block_s    = 8>>lowres;
    const int s_mask     = (2 << lowres) - 1;
    const int h_edge_pos = s->h_edge_pos >> lowres;
    const int v_edge_pos = s->v_edge_pos >> lowres;
    linesize   = s->current_picture.f->linesize[0] << field_based;
    uvlinesize = s->current_picture.f->linesize[1] << field_based;

    // FIXME obviously not perfect but qpel will not work in lowres anyway
    if (s->quarter_sample) {
        motion_x /= 2;
        motion_y /= 2;
    }

    if(field_based){
        motion_y += (bottom_field - field_select)*((1 << lowres)-1);
    }

    sx = motion_x & s_mask;
    sy = motion_y & s_mask;
    src_x = s->mb_x * 2 * block_s + (motion_x >> lowres + 1);
    src_y = (mb_y * 2 * block_s >> field_based) + (motion_y >> lowres + 1);

    if (s->out_format == FMT_H263) {
        uvsx    = ((motion_x >> 1) & s_mask) | (sx & 1);
        uvsy    = ((motion_y >> 1) & s_mask) | (sy & 1);
        uvsrc_x = src_x >> 1;
        uvsrc_y = src_y >> 1;
    } else if (s->out_format == FMT_H261) {
        // even chroma mv's are full pel in H261
        mx      = motion_x / 4;
        my      = motion_y / 4;
        uvsx    = (2 * mx) & s_mask;
        uvsy    = (2 * my) & s_mask;
        uvsrc_x = s->mb_x * block_s + (mx >> lowres);
        uvsrc_y =    mb_y * block_s + (my >> lowres);
    } else {
        if(s->chroma_y_shift){
            mx      = motion_x / 2;
            my      = motion_y / 2;
            uvsx    = mx & s_mask;
            uvsy    = my & s_mask;
            uvsrc_x = s->mb_x * block_s                 + (mx >> lowres + 1);
            uvsrc_y =   (mb_y * block_s >> field_based) + (my >> lowres + 1);
        } else {
            if(s->chroma_x_shift){
            //Chroma422
                mx = motion_x / 2;
                uvsx = mx & s_mask;
                uvsy = motion_y & s_mask;
                uvsrc_y = src_y;
                uvsrc_x = s->mb_x*block_s               + (mx >> (lowres+1));
            } else {
            //Chroma444
                uvsx = motion_x & s_mask;
                uvsy = motion_y & s_mask;
                uvsrc_x = src_x;
                uvsrc_y = src_y;
            }
        }
    }

    ptr_y  = ref_picture[0] + src_y   * linesize   + src_x;
    ptr_cb = ref_picture[1] + uvsrc_y * uvlinesize + uvsrc_x;
    ptr_cr = ref_picture[2] + uvsrc_y * uvlinesize + uvsrc_x;

    if ((unsigned) src_x > FFMAX( h_edge_pos - (!!sx) - 2 * block_s,       0) || uvsrc_y<0 ||
        (unsigned) src_y > FFMAX((v_edge_pos >> field_based) - (!!sy) - h, 0)) {
        s->vdsp.emulated_edge_mc(s->edge_emu_buffer, ptr_y,
                                 linesize >> field_based, linesize >> field_based,
                                 17, 17 + field_based,
                                src_x, src_y << field_based, h_edge_pos,
                                v_edge_pos);
        ptr_y = s->edge_emu_buffer;
        if (!CONFIG_GRAY || !(s->flags & CODEC_FLAG_GRAY)) {
            uint8_t *ubuf = s->edge_emu_buffer + 18 * s->linesize;
            uint8_t *vbuf =ubuf + 9 * s->uvlinesize;
            s->vdsp.emulated_edge_mc(ubuf,  ptr_cb,
                                     uvlinesize >> field_based, uvlinesize >> field_based,
                                     9, 9 + field_based,
                                    uvsrc_x, uvsrc_y << field_based,
                                    h_edge_pos >> 1, v_edge_pos >> 1);
            s->vdsp.emulated_edge_mc(vbuf,  ptr_cr,
                                     uvlinesize >> field_based,uvlinesize >> field_based,
                                     9, 9 + field_based,
                                    uvsrc_x, uvsrc_y << field_based,
                                    h_edge_pos >> 1, v_edge_pos >> 1);
            ptr_cb = ubuf;
            ptr_cr = vbuf;
        }
    }

    // FIXME use this for field pix too instead of the obnoxious hack which changes picture.f->data
    if (bottom_field) {
        dest_y  += s->linesize;
        dest_cb += s->uvlinesize;
        dest_cr += s->uvlinesize;
    }

    if (field_select) {
        ptr_y   += s->linesize;
        ptr_cb  += s->uvlinesize;
        ptr_cr  += s->uvlinesize;
    }

    sx = (sx << 2) >> lowres;
    sy = (sy << 2) >> lowres;
    pix_op[lowres - 1](dest_y, ptr_y, linesize, h, sx, sy);

    if (!CONFIG_GRAY || !(s->flags & CODEC_FLAG_GRAY)) {
        int hc = s->chroma_y_shift ? (h+1-bottom_field)>>1 : h;
        uvsx = (uvsx << 2) >> lowres;
        uvsy = (uvsy << 2) >> lowres;
        if (hc) {
            pix_op[op_index](dest_cb, ptr_cb, uvlinesize, hc, uvsx, uvsy);
            pix_op[op_index](dest_cr, ptr_cr, uvlinesize, hc, uvsx, uvsy);
        }
    }
    // FIXME h261 lowres loop filter
}

static inline void chroma_4mv_motion_lowres(MpegEncContext *s,
                                            uint8_t *dest_cb, uint8_t *dest_cr,
                                            uint8_t **ref_picture,
                                            h264_chroma_mc_func * pix_op,
                                            int mx, int my)
{
    const int lowres     = s->avctx->lowres;
    const int op_index   = FFMIN(lowres, 3);
    const int block_s    = 8 >> lowres;
    const int s_mask     = (2 << lowres) - 1;
    const int h_edge_pos = s->h_edge_pos >> lowres + 1;
    const int v_edge_pos = s->v_edge_pos >> lowres + 1;
    int emu = 0, src_x, src_y, sx, sy;
    ptrdiff_t offset;
    uint8_t *ptr;

    if (s->quarter_sample) {
        mx /= 2;
        my /= 2;
    }

    /* In case of 8X8, we construct a single chroma motion vector
       with a special rounding */
    mx = ff_h263_round_chroma(mx);
    my = ff_h263_round_chroma(my);

    sx = mx & s_mask;
    sy = my & s_mask;
    src_x = s->mb_x * block_s + (mx >> lowres + 1);
    src_y = s->mb_y * block_s + (my >> lowres + 1);

    offset = src_y * s->uvlinesize + src_x;
    ptr = ref_picture[1] + offset;
    if ((unsigned) src_x > FFMAX(h_edge_pos - (!!sx) - block_s, 0) ||
        (unsigned) src_y > FFMAX(v_edge_pos - (!!sy) - block_s, 0)) {
        s->vdsp.emulated_edge_mc(s->edge_emu_buffer, ptr,
                                 s->uvlinesize, s->uvlinesize,
                                 9, 9,
                                 src_x, src_y, h_edge_pos, v_edge_pos);
        ptr = s->edge_emu_buffer;
        emu = 1;
    }
    sx = (sx << 2) >> lowres;
    sy = (sy << 2) >> lowres;
    pix_op[op_index](dest_cb, ptr, s->uvlinesize, block_s, sx, sy);

    ptr = ref_picture[2] + offset;
    if (emu) {
        s->vdsp.emulated_edge_mc(s->edge_emu_buffer, ptr,
                                 s->uvlinesize, s->uvlinesize,
                                 9, 9,
                                 src_x, src_y, h_edge_pos, v_edge_pos);
        ptr = s->edge_emu_buffer;
    }
    pix_op[op_index](dest_cr, ptr, s->uvlinesize, block_s, sx, sy);
}

/**
 * motion compensation of a single macroblock
 * @param s context
 * @param dest_y luma destination pointer
 * @param dest_cb chroma cb/u destination pointer
 * @param dest_cr chroma cr/v destination pointer
 * @param dir direction (0->forward, 1->backward)
 * @param ref_picture array[3] of pointers to the 3 planes of the reference picture
 * @param pix_op halfpel motion compensation function (average or put normally)
 * the motion vectors are taken from s->mv and the MV type from s->mv_type
 */
static inline void MPV_motion_lowres(MpegEncContext *s,
                                     uint8_t *dest_y, uint8_t *dest_cb,
                                     uint8_t *dest_cr,
                                     int dir, uint8_t **ref_picture,
                                     h264_chroma_mc_func *pix_op)
{
    int mx, my;
    int mb_x, mb_y, i;
    const int lowres  = s->avctx->lowres;
    const int block_s = 8 >>lowres;

    mb_x = s->mb_x;
    mb_y = s->mb_y;

    switch (s->mv_type) {
    case MV_TYPE_16X16:
        mpeg_motion_lowres(s, dest_y, dest_cb, dest_cr,
                           0, 0, 0,
                           ref_picture, pix_op,
                           s->mv[dir][0][0], s->mv[dir][0][1],
                           2 * block_s, mb_y);
        break;
    case MV_TYPE_8X8:
        mx = 0;
        my = 0;
        for (i = 0; i < 4; i++) {
            hpel_motion_lowres(s, dest_y + ((i & 1) + (i >> 1) *
                               s->linesize) * block_s,
                               ref_picture[0], 0, 0,
                               (2 * mb_x + (i & 1)) * block_s,
                               (2 * mb_y + (i >> 1)) * block_s,
                               s->width, s->height, s->linesize,
                               s->h_edge_pos >> lowres, s->v_edge_pos >> lowres,
                               block_s, block_s, pix_op,
                               s->mv[dir][i][0], s->mv[dir][i][1]);

            mx += s->mv[dir][i][0];
            my += s->mv[dir][i][1];
        }

        if (!CONFIG_GRAY || !(s->flags & CODEC_FLAG_GRAY))
            chroma_4mv_motion_lowres(s, dest_cb, dest_cr, ref_picture,
                                     pix_op, mx, my);
        break;
    case MV_TYPE_FIELD:
        if (s->picture_structure == PICT_FRAME) {
            /* top field */
            mpeg_motion_lowres(s, dest_y, dest_cb, dest_cr,
                               1, 0, s->field_select[dir][0],
                               ref_picture, pix_op,
                               s->mv[dir][0][0], s->mv[dir][0][1],
                               block_s, mb_y);
            /* bottom field */
            mpeg_motion_lowres(s, dest_y, dest_cb, dest_cr,
                               1, 1, s->field_select[dir][1],
                               ref_picture, pix_op,
                               s->mv[dir][1][0], s->mv[dir][1][1],
                               block_s, mb_y);
        } else {
            if (s->picture_structure != s->field_select[dir][0] + 1 &&
                s->pict_type != AV_PICTURE_TYPE_B && !s->first_field) {
                ref_picture = s->current_picture_ptr->f->data;

            }
            mpeg_motion_lowres(s, dest_y, dest_cb, dest_cr,
                               0, 0, s->field_select[dir][0],
                               ref_picture, pix_op,
                               s->mv[dir][0][0],
                               s->mv[dir][0][1], 2 * block_s, mb_y >> 1);
            }
        break;
    case MV_TYPE_16X8:
        for (i = 0; i < 2; i++) {
            uint8_t **ref2picture;

            if (s->picture_structure == s->field_select[dir][i] + 1 ||
                s->pict_type == AV_PICTURE_TYPE_B || s->first_field) {
                ref2picture = ref_picture;
            } else {
                ref2picture = s->current_picture_ptr->f->data;
            }

            mpeg_motion_lowres(s, dest_y, dest_cb, dest_cr,
                               0, 0, s->field_select[dir][i],
                               ref2picture, pix_op,
                               s->mv[dir][i][0], s->mv[dir][i][1] +
                               2 * block_s * i, block_s, mb_y >> 1);

            dest_y  +=  2 * block_s *  s->linesize;
            dest_cb += (2 * block_s >> s->chroma_y_shift) * s->uvlinesize;
            dest_cr += (2 * block_s >> s->chroma_y_shift) * s->uvlinesize;
        }
        break;
    case MV_TYPE_DMV:
        if (s->picture_structure == PICT_FRAME) {
            for (i = 0; i < 2; i++) {
                int j;
                for (j = 0; j < 2; j++) {
                    mpeg_motion_lowres(s, dest_y, dest_cb, dest_cr,
                                       1, j, j ^ i,
                                       ref_picture, pix_op,
                                       s->mv[dir][2 * i + j][0],
                                       s->mv[dir][2 * i + j][1],
                                       block_s, mb_y);
                }
                pix_op = s->h264chroma.avg_h264_chroma_pixels_tab;
            }
        } else {
            for (i = 0; i < 2; i++) {
                mpeg_motion_lowres(s, dest_y, dest_cb, dest_cr,
                                   0, 0, s->picture_structure != i + 1,
                                   ref_picture, pix_op,
                                   s->mv[dir][2 * i][0],s->mv[dir][2 * i][1],
                                   2 * block_s, mb_y >> 1);

                // after put we make avg of the same block
                pix_op = s->h264chroma.avg_h264_chroma_pixels_tab;

                // opposite parity is always in the same
                // frame if this is second field
                if (!s->first_field) {
                    ref_picture = s->current_picture_ptr->f->data;
                }
            }
        }
        break;
    default:
        av_assert2(0);
    }
}

/**
 * find the lowest MB row referenced in the MVs
 */
int ff_MPV_lowest_referenced_row(MpegEncContext *s, int dir)
{
    int my_max = INT_MIN, my_min = INT_MAX, qpel_shift = !s->quarter_sample;
    int my, off, i, mvs;

    if (s->picture_structure != PICT_FRAME || s->mcsel)
        goto unhandled;

    switch (s->mv_type) {
        case MV_TYPE_16X16:
            mvs = 1;
            break;
        case MV_TYPE_16X8:
            mvs = 2;
            break;
        case MV_TYPE_8X8:
            mvs = 4;
            break;
        default:
            goto unhandled;
    }

    for (i = 0; i < mvs; i++) {
        my = s->mv[dir][i][1]<<qpel_shift;
        my_max = FFMAX(my_max, my);
        my_min = FFMIN(my_min, my);
    }

    off = (FFMAX(-my_min, my_max) + 63) >> 6;

    return FFMIN(FFMAX(s->mb_y + off, 0), s->mb_height-1);
unhandled:
    return s->mb_height-1;
}

/* put block[] to dest[] */
static inline void put_dct(MpegEncContext *s,
                           int16_t *block, int i, uint8_t *dest, int line_size, int qscale)
{
    s->dct_unquantize_intra(s, block, i, qscale);
    s->idsp.idct_put(dest, line_size, block);
}

/* add block[] to dest[] */
static inline void add_dct(MpegEncContext *s,
                           int16_t *block, int i, uint8_t *dest, int line_size)
{
    if (s->block_last_index[i] >= 0) {
        s->idsp.idct_add(dest, line_size, block);
    }
}

static inline void add_dequant_dct(MpegEncContext *s,
                           int16_t *block, int i, uint8_t *dest, int line_size, int qscale)
{
    if (s->block_last_index[i] >= 0) {
        s->dct_unquantize_inter(s, block, i, qscale);

        s->idsp.idct_add(dest, line_size, block);
    }
}

/**
 * Clean dc, ac, coded_block for the current non-intra MB.
 */
void ff_clean_intra_table_entries(MpegEncContext *s)
{
    int wrap = s->b8_stride;
    int xy = s->block_index[0];

    s->dc_val[0][xy           ] =
    s->dc_val[0][xy + 1       ] =
    s->dc_val[0][xy     + wrap] =
    s->dc_val[0][xy + 1 + wrap] = 1024;
    /* ac pred */
    memset(s->ac_val[0][xy       ], 0, 32 * sizeof(int16_t));
    memset(s->ac_val[0][xy + wrap], 0, 32 * sizeof(int16_t));
    if (s->msmpeg4_version>=3) {
        s->coded_block[xy           ] =
        s->coded_block[xy + 1       ] =
        s->coded_block[xy     + wrap] =
        s->coded_block[xy + 1 + wrap] = 0;
    }
    /* chroma */
    wrap = s->mb_stride;
    xy = s->mb_x + s->mb_y * wrap;
    s->dc_val[1][xy] =
    s->dc_val[2][xy] = 1024;
    /* ac pred */
    memset(s->ac_val[1][xy], 0, 16 * sizeof(int16_t));
    memset(s->ac_val[2][xy], 0, 16 * sizeof(int16_t));

    s->mbintra_table[xy]= 0;
}

/* generic function called after a macroblock has been parsed by the
   decoder or after it has been encoded by the encoder.

   Important variables used:
   s->mb_intra : true if intra macroblock
   s->mv_dir   : motion vector direction
   s->mv_type  : motion vector type
   s->mv       : motion vector
   s->interlaced_dct : true if interlaced dct used (mpeg2)
 */
static av_always_inline
void MPV_decode_mb_internal(MpegEncContext *s, int16_t block[12][64],
                            int lowres_flag, int is_mpeg12)
{
    const int mb_xy = s->mb_y * s->mb_stride + s->mb_x;

    if (CONFIG_XVMC &&
        s->avctx->hwaccel && s->avctx->hwaccel->decode_mb) {
        s->avctx->hwaccel->decode_mb(s);//xvmc uses pblocks
        return;
    }

    if(s->avctx->debug&FF_DEBUG_DCT_COEFF) {
       /* print DCT coefficients */
       int i,j;
       av_log(s->avctx, AV_LOG_DEBUG, "DCT coeffs of MB at %dx%d:\n", s->mb_x, s->mb_y);
       for(i=0; i<6; i++){
           for(j=0; j<64; j++){
               av_log(s->avctx, AV_LOG_DEBUG, "%5d",
                      block[i][s->idsp.idct_permutation[j]]);
           }
           av_log(s->avctx, AV_LOG_DEBUG, "\n");
       }
    }

    s->current_picture.qscale_table[mb_xy] = s->qscale;

    /* update DC predictors for P macroblocks */
    if (!s->mb_intra) {
        if (!is_mpeg12 && (s->h263_pred || s->h263_aic)) {
            if(s->mbintra_table[mb_xy])
                ff_clean_intra_table_entries(s);
        } else {
            s->last_dc[0] =
            s->last_dc[1] =
            s->last_dc[2] = 128 << s->intra_dc_precision;
        }
    }
    else if (!is_mpeg12 && (s->h263_pred || s->h263_aic))
        s->mbintra_table[mb_xy]=1;

    if (   (s->flags&CODEC_FLAG_PSNR)
        || s->avctx->frame_skip_threshold || s->avctx->frame_skip_factor
        || !(s->encoding && (s->intra_only || s->pict_type==AV_PICTURE_TYPE_B) && s->avctx->mb_decision != FF_MB_DECISION_RD)) { //FIXME precalc
        uint8_t *dest_y, *dest_cb, *dest_cr;
        int dct_linesize, dct_offset;
        op_pixels_func (*op_pix)[4];
        qpel_mc_func (*op_qpix)[16];
        const int linesize   = s->current_picture.f->linesize[0]; //not s->linesize as this would be wrong for field pics
        const int uvlinesize = s->current_picture.f->linesize[1];
        const int readable= s->pict_type != AV_PICTURE_TYPE_B || s->encoding || s->avctx->draw_horiz_band || lowres_flag;
        const int block_size= lowres_flag ? 8>>s->avctx->lowres : 8;

        /* avoid copy if macroblock skipped in last frame too */
        /* skip only during decoding as we might trash the buffers during encoding a bit */
        if(!s->encoding){
            uint8_t *mbskip_ptr = &s->mbskip_table[mb_xy];

            if (s->mb_skipped) {
                s->mb_skipped= 0;
                av_assert2(s->pict_type!=AV_PICTURE_TYPE_I);
                *mbskip_ptr = 1;
            } else if(!s->current_picture.reference) {
                *mbskip_ptr = 1;
            } else{
                *mbskip_ptr = 0; /* not skipped */
            }
        }

        dct_linesize = linesize << s->interlaced_dct;
        dct_offset   = s->interlaced_dct ? linesize : linesize * block_size;

        if(readable){
            dest_y=  s->dest[0];
            dest_cb= s->dest[1];
            dest_cr= s->dest[2];
        }else{
            dest_y = s->b_scratchpad;
            dest_cb= s->b_scratchpad+16*linesize;
            dest_cr= s->b_scratchpad+32*linesize;
        }

        if (!s->mb_intra) {
            /* motion handling */
            /* decoding or more than one mb_type (MC was already done otherwise) */
            if(!s->encoding){

                if(HAVE_THREADS && s->avctx->active_thread_type&FF_THREAD_FRAME) {
                    if (s->mv_dir & MV_DIR_FORWARD) {
                        ff_thread_await_progress(&s->last_picture_ptr->tf,
                                                 ff_MPV_lowest_referenced_row(s, 0),
                                                 0);
                    }
                    if (s->mv_dir & MV_DIR_BACKWARD) {
                        ff_thread_await_progress(&s->next_picture_ptr->tf,
                                                 ff_MPV_lowest_referenced_row(s, 1),
                                                 0);
                    }
                }

                if(lowres_flag){
                    h264_chroma_mc_func *op_pix = s->h264chroma.put_h264_chroma_pixels_tab;

                    if (s->mv_dir & MV_DIR_FORWARD) {
                        MPV_motion_lowres(s, dest_y, dest_cb, dest_cr, 0, s->last_picture.f->data, op_pix);
                        op_pix = s->h264chroma.avg_h264_chroma_pixels_tab;
                    }
                    if (s->mv_dir & MV_DIR_BACKWARD) {
                        MPV_motion_lowres(s, dest_y, dest_cb, dest_cr, 1, s->next_picture.f->data, op_pix);
                    }
                }else{
                    op_qpix = s->me.qpel_put;
                    if ((!s->no_rounding) || s->pict_type==AV_PICTURE_TYPE_B){
                        op_pix = s->hdsp.put_pixels_tab;
                    }else{
                        op_pix = s->hdsp.put_no_rnd_pixels_tab;
                    }
                    if (s->mv_dir & MV_DIR_FORWARD) {
                        ff_MPV_motion(s, dest_y, dest_cb, dest_cr, 0, s->last_picture.f->data, op_pix, op_qpix);
                        op_pix = s->hdsp.avg_pixels_tab;
                        op_qpix= s->me.qpel_avg;
                    }
                    if (s->mv_dir & MV_DIR_BACKWARD) {
                        ff_MPV_motion(s, dest_y, dest_cb, dest_cr, 1, s->next_picture.f->data, op_pix, op_qpix);
                    }
                }
            }

            /* skip dequant / idct if we are really late ;) */
            if(s->avctx->skip_idct){
                if(  (s->avctx->skip_idct >= AVDISCARD_NONREF && s->pict_type == AV_PICTURE_TYPE_B)
                   ||(s->avctx->skip_idct >= AVDISCARD_NONKEY && s->pict_type != AV_PICTURE_TYPE_I)
                   || s->avctx->skip_idct >= AVDISCARD_ALL)
                    goto skip_idct;
            }

            /* add dct residue */
            if(s->encoding || !(   s->msmpeg4_version || s->codec_id==AV_CODEC_ID_MPEG1VIDEO || s->codec_id==AV_CODEC_ID_MPEG2VIDEO
                                || (s->codec_id==AV_CODEC_ID_MPEG4 && !s->mpeg_quant))){
                add_dequant_dct(s, block[0], 0, dest_y                          , dct_linesize, s->qscale);
                add_dequant_dct(s, block[1], 1, dest_y              + block_size, dct_linesize, s->qscale);
                add_dequant_dct(s, block[2], 2, dest_y + dct_offset             , dct_linesize, s->qscale);
                add_dequant_dct(s, block[3], 3, dest_y + dct_offset + block_size, dct_linesize, s->qscale);

                if(!CONFIG_GRAY || !(s->flags&CODEC_FLAG_GRAY)){
                    if (s->chroma_y_shift){
                        add_dequant_dct(s, block[4], 4, dest_cb, uvlinesize, s->chroma_qscale);
                        add_dequant_dct(s, block[5], 5, dest_cr, uvlinesize, s->chroma_qscale);
                    }else{
                        dct_linesize >>= 1;
                        dct_offset >>=1;
                        add_dequant_dct(s, block[4], 4, dest_cb,              dct_linesize, s->chroma_qscale);
                        add_dequant_dct(s, block[5], 5, dest_cr,              dct_linesize, s->chroma_qscale);
                        add_dequant_dct(s, block[6], 6, dest_cb + dct_offset, dct_linesize, s->chroma_qscale);
                        add_dequant_dct(s, block[7], 7, dest_cr + dct_offset, dct_linesize, s->chroma_qscale);
                    }
                }
            } else if(is_mpeg12 || (s->codec_id != AV_CODEC_ID_WMV2)){
                add_dct(s, block[0], 0, dest_y                          , dct_linesize);
                add_dct(s, block[1], 1, dest_y              + block_size, dct_linesize);
                add_dct(s, block[2], 2, dest_y + dct_offset             , dct_linesize);
                add_dct(s, block[3], 3, dest_y + dct_offset + block_size, dct_linesize);

                if(!CONFIG_GRAY || !(s->flags&CODEC_FLAG_GRAY)){
                    if(s->chroma_y_shift){//Chroma420
                        add_dct(s, block[4], 4, dest_cb, uvlinesize);
                        add_dct(s, block[5], 5, dest_cr, uvlinesize);
                    }else{
                        //chroma422
                        dct_linesize = uvlinesize << s->interlaced_dct;
                        dct_offset   = s->interlaced_dct ? uvlinesize : uvlinesize*block_size;

                        add_dct(s, block[4], 4, dest_cb, dct_linesize);
                        add_dct(s, block[5], 5, dest_cr, dct_linesize);
                        add_dct(s, block[6], 6, dest_cb+dct_offset, dct_linesize);
                        add_dct(s, block[7], 7, dest_cr+dct_offset, dct_linesize);
                        if(!s->chroma_x_shift){//Chroma444
                            add_dct(s, block[8], 8, dest_cb+block_size, dct_linesize);
                            add_dct(s, block[9], 9, dest_cr+block_size, dct_linesize);
                            add_dct(s, block[10], 10, dest_cb+block_size+dct_offset, dct_linesize);
                            add_dct(s, block[11], 11, dest_cr+block_size+dct_offset, dct_linesize);
                        }
                    }
                }//fi gray
            }
            else if (CONFIG_WMV2_DECODER || CONFIG_WMV2_ENCODER) {
                ff_wmv2_add_mb(s, block, dest_y, dest_cb, dest_cr);
            }
        } else {
            /* dct only in intra block */
            if(s->encoding || !(s->codec_id==AV_CODEC_ID_MPEG1VIDEO || s->codec_id==AV_CODEC_ID_MPEG2VIDEO)){
                put_dct(s, block[0], 0, dest_y                          , dct_linesize, s->qscale);
                put_dct(s, block[1], 1, dest_y              + block_size, dct_linesize, s->qscale);
                put_dct(s, block[2], 2, dest_y + dct_offset             , dct_linesize, s->qscale);
                put_dct(s, block[3], 3, dest_y + dct_offset + block_size, dct_linesize, s->qscale);

                if(!CONFIG_GRAY || !(s->flags&CODEC_FLAG_GRAY)){
                    if(s->chroma_y_shift){
                        put_dct(s, block[4], 4, dest_cb, uvlinesize, s->chroma_qscale);
                        put_dct(s, block[5], 5, dest_cr, uvlinesize, s->chroma_qscale);
                    }else{
                        dct_offset >>=1;
                        dct_linesize >>=1;
                        put_dct(s, block[4], 4, dest_cb,              dct_linesize, s->chroma_qscale);
                        put_dct(s, block[5], 5, dest_cr,              dct_linesize, s->chroma_qscale);
                        put_dct(s, block[6], 6, dest_cb + dct_offset, dct_linesize, s->chroma_qscale);
                        put_dct(s, block[7], 7, dest_cr + dct_offset, dct_linesize, s->chroma_qscale);
                    }
                }
            }else{
                s->idsp.idct_put(dest_y,                           dct_linesize, block[0]);
                s->idsp.idct_put(dest_y              + block_size, dct_linesize, block[1]);
                s->idsp.idct_put(dest_y + dct_offset,              dct_linesize, block[2]);
                s->idsp.idct_put(dest_y + dct_offset + block_size, dct_linesize, block[3]);

                if(!CONFIG_GRAY || !(s->flags&CODEC_FLAG_GRAY)){
                    if(s->chroma_y_shift){
                        s->idsp.idct_put(dest_cb, uvlinesize, block[4]);
                        s->idsp.idct_put(dest_cr, uvlinesize, block[5]);
                    }else{

                        dct_linesize = uvlinesize << s->interlaced_dct;
                        dct_offset   = s->interlaced_dct ? uvlinesize : uvlinesize*block_size;

                        s->idsp.idct_put(dest_cb,              dct_linesize, block[4]);
                        s->idsp.idct_put(dest_cr,              dct_linesize, block[5]);
                        s->idsp.idct_put(dest_cb + dct_offset, dct_linesize, block[6]);
                        s->idsp.idct_put(dest_cr + dct_offset, dct_linesize, block[7]);
                        if(!s->chroma_x_shift){//Chroma444
                            s->idsp.idct_put(dest_cb + block_size,              dct_linesize, block[8]);
                            s->idsp.idct_put(dest_cr + block_size,              dct_linesize, block[9]);
                            s->idsp.idct_put(dest_cb + block_size + dct_offset, dct_linesize, block[10]);
                            s->idsp.idct_put(dest_cr + block_size + dct_offset, dct_linesize, block[11]);
                        }
                    }
                }//gray
            }
        }
skip_idct:
        if(!readable){
            s->hdsp.put_pixels_tab[0][0](s->dest[0], dest_y ,   linesize,16);
            s->hdsp.put_pixels_tab[s->chroma_x_shift][0](s->dest[1], dest_cb, uvlinesize,16 >> s->chroma_y_shift);
            s->hdsp.put_pixels_tab[s->chroma_x_shift][0](s->dest[2], dest_cr, uvlinesize,16 >> s->chroma_y_shift);
        }
    }
}

void ff_MPV_decode_mb(MpegEncContext *s, int16_t block[12][64]){
#if !CONFIG_SMALL
    if(s->out_format == FMT_MPEG1) {
        if(s->avctx->lowres) MPV_decode_mb_internal(s, block, 1, 1);
        else                 MPV_decode_mb_internal(s, block, 0, 1);
    } else
#endif
    if(s->avctx->lowres) MPV_decode_mb_internal(s, block, 1, 0);
    else                  MPV_decode_mb_internal(s, block, 0, 0);
}

void ff_mpeg_draw_horiz_band(MpegEncContext *s, int y, int h)
{
    ff_draw_horiz_band(s->avctx, s->current_picture_ptr->f,
                       s->last_picture_ptr ? s->last_picture_ptr->f : NULL, y, h, s->picture_structure,
                       s->first_field, s->low_delay);
}

void ff_init_block_index(MpegEncContext *s){ //FIXME maybe rename
    const int linesize   = s->current_picture.f->linesize[0]; //not s->linesize as this would be wrong for field pics
    const int uvlinesize = s->current_picture.f->linesize[1];
    const int mb_size= 4 - s->avctx->lowres;

    s->block_index[0]= s->b8_stride*(s->mb_y*2    ) - 2 + s->mb_x*2;
    s->block_index[1]= s->b8_stride*(s->mb_y*2    ) - 1 + s->mb_x*2;
    s->block_index[2]= s->b8_stride*(s->mb_y*2 + 1) - 2 + s->mb_x*2;
    s->block_index[3]= s->b8_stride*(s->mb_y*2 + 1) - 1 + s->mb_x*2;
    s->block_index[4]= s->mb_stride*(s->mb_y + 1)                + s->b8_stride*s->mb_height*2 + s->mb_x - 1;
    s->block_index[5]= s->mb_stride*(s->mb_y + s->mb_height + 2) + s->b8_stride*s->mb_height*2 + s->mb_x - 1;
    //block_index is not used by mpeg2, so it is not affected by chroma_format

    s->dest[0] = s->current_picture.f->data[0] + ((s->mb_x - 1) <<  mb_size);
    s->dest[1] = s->current_picture.f->data[1] + ((s->mb_x - 1) << (mb_size - s->chroma_x_shift));
    s->dest[2] = s->current_picture.f->data[2] + ((s->mb_x - 1) << (mb_size - s->chroma_x_shift));

    if(!(s->pict_type==AV_PICTURE_TYPE_B && s->avctx->draw_horiz_band && s->picture_structure==PICT_FRAME))
    {
        if(s->picture_structure==PICT_FRAME){
        s->dest[0] += s->mb_y *   linesize << mb_size;
        s->dest[1] += s->mb_y * uvlinesize << (mb_size - s->chroma_y_shift);
        s->dest[2] += s->mb_y * uvlinesize << (mb_size - s->chroma_y_shift);
        }else{
            s->dest[0] += (s->mb_y>>1) *   linesize << mb_size;
            s->dest[1] += (s->mb_y>>1) * uvlinesize << (mb_size - s->chroma_y_shift);
            s->dest[2] += (s->mb_y>>1) * uvlinesize << (mb_size - s->chroma_y_shift);
            av_assert1((s->mb_y&1) == (s->picture_structure == PICT_BOTTOM_FIELD));
        }
    }
}

/**
 * Permute an 8x8 block.
 * @param block the block which will be permuted according to the given permutation vector
 * @param permutation the permutation vector
 * @param last the last non zero coefficient in scantable order, used to speed the permutation up
 * @param scantable the used scantable, this is only used to speed the permutation up, the block is not
 *                  (inverse) permutated to scantable order!
 */
void ff_block_permute(int16_t *block, uint8_t *permutation, const uint8_t *scantable, int last)
{
    int i;
    int16_t temp[64];

    if(last<=0) return;
    //if(permutation[1]==1) return; //FIXME it is ok but not clean and might fail for some permutations

    for(i=0; i<=last; i++){
        const int j= scantable[i];
        temp[j]= block[j];
        block[j]=0;
    }

    for(i=0; i<=last; i++){
        const int j= scantable[i];
        const int perm_j= permutation[j];
        block[perm_j]= temp[j];
    }
}

void ff_mpeg_flush(AVCodecContext *avctx){
    int i;
    MpegEncContext *s = avctx->priv_data;

    if(s==NULL || s->picture==NULL)
        return;

    for (i = 0; i < MAX_PICTURE_COUNT; i++)
        ff_mpeg_unref_picture(s, &s->picture[i]);
    s->current_picture_ptr = s->last_picture_ptr = s->next_picture_ptr = NULL;

    ff_mpeg_unref_picture(s, &s->current_picture);
    ff_mpeg_unref_picture(s, &s->last_picture);
    ff_mpeg_unref_picture(s, &s->next_picture);

    s->mb_x= s->mb_y= 0;
    s->closed_gop= 0;

    s->parse_context.state= -1;
    s->parse_context.frame_start_found= 0;
    s->parse_context.overread= 0;
    s->parse_context.overread_index= 0;
    s->parse_context.index= 0;
    s->parse_context.last_index= 0;
    s->bitstream_buffer_size=0;
    s->pp_time=0;
}

/**
 * set qscale and update qscale dependent variables.
 */
void ff_set_qscale(MpegEncContext * s, int qscale)
{
    if (qscale < 1)
        qscale = 1;
    else if (qscale > 31)
        qscale = 31;

    s->qscale = qscale;
    s->chroma_qscale= s->chroma_qscale_table[qscale];

    s->y_dc_scale= s->y_dc_scale_table[ qscale ];
    s->c_dc_scale= s->c_dc_scale_table[ s->chroma_qscale ];
}

void ff_MPV_report_decode_progress(MpegEncContext *s)
{
    if (s->pict_type != AV_PICTURE_TYPE_B && !s->partitioned_frame && !s->er.error_occurred)
        ff_thread_report_progress(&s->current_picture_ptr->tf, s->mb_y, 0);
}<|MERGE_RESOLUTION|>--- conflicted
+++ resolved
@@ -960,20 +960,16 @@
         s->bitstream_buffer      = NULL;
         s->bitstream_buffer_size = s->allocated_bitstream_buffer_size = 0;
 
-<<<<<<< HEAD
         if (s1->context_initialized){
 //             s->picture_range_start  += MAX_PICTURE_COUNT;
 //             s->picture_range_end    += MAX_PICTURE_COUNT;
+            ff_mpv_idct_init(s);
             if((ret = ff_MPV_common_init(s)) < 0){
                 memset(s, 0, sizeof(MpegEncContext));
                 s->avctx = dst;
                 return ret;
             }
         }
-=======
-        ff_mpv_idct_init(s);
-        ff_MPV_common_init(s);
->>>>>>> 998c9f15
     }
 
     if (s->height != s1->height || s->width != s1->width || s->context_reinit) {
