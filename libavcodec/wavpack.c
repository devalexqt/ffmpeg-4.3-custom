/*
 * WavPack lossless audio decoder
 * Copyright (c) 2006,2011 Konstantin Shishkov
 *
 * This file is part of FFmpeg.
 *
 * FFmpeg is free software; you can redistribute it and/or
 * modify it under the terms of the GNU Lesser General Public
 * License as published by the Free Software Foundation; either
 * version 2.1 of the License, or (at your option) any later version.
 *
 * FFmpeg is distributed in the hope that it will be useful,
 * but WITHOUT ANY WARRANTY; without even the implied warranty of
 * MERCHANTABILITY or FITNESS FOR A PARTICULAR PURPOSE.  See the GNU
 * Lesser General Public License for more details.
 *
 * You should have received a copy of the GNU Lesser General Public
 * License along with FFmpeg; if not, write to the Free Software
 * Foundation, Inc., 51 Franklin Street, Fifth Floor, Boston, MA 02110-1301 USA
 */

#define BITSTREAM_READER_LE

#include "libavutil/channel_layout.h"
#include "avcodec.h"
#include "get_bits.h"
#include "internal.h"
#include "unary.h"

/**
 * @file
 * WavPack lossless audio decoder
 */

#define WV_MONO           0x00000004
#define WV_JOINT_STEREO   0x00000010
#define WV_FALSE_STEREO   0x40000000

#define WV_HYBRID_MODE    0x00000008
#define WV_HYBRID_SHAPE   0x00000008
#define WV_HYBRID_BITRATE 0x00000200
#define WV_HYBRID_BALANCE 0x00000400

#define WV_FLT_SHIFT_ONES 0x01
#define WV_FLT_SHIFT_SAME 0x02
#define WV_FLT_SHIFT_SENT 0x04
#define WV_FLT_ZERO_SENT  0x08
#define WV_FLT_ZERO_SIGN  0x10

#define WV_MAX_SAMPLES    131072

enum WP_ID_Flags {
    WP_IDF_MASK   = 0x1F,
    WP_IDF_IGNORE = 0x20,
    WP_IDF_ODD    = 0x40,
    WP_IDF_LONG   = 0x80
};

enum WP_ID {
    WP_ID_DUMMY = 0,
    WP_ID_ENCINFO,
    WP_ID_DECTERMS,
    WP_ID_DECWEIGHTS,
    WP_ID_DECSAMPLES,
    WP_ID_ENTROPY,
    WP_ID_HYBRID,
    WP_ID_SHAPING,
    WP_ID_FLOATINFO,
    WP_ID_INT32INFO,
    WP_ID_DATA,
    WP_ID_CORR,
    WP_ID_EXTRABITS,
    WP_ID_CHANINFO
};

typedef struct SavedContext {
    int offset;
    int size;
    int bits_used;
    uint32_t crc;
} SavedContext;

#define MAX_TERMS 16

typedef struct Decorr {
    int delta;
    int value;
    int weightA;
    int weightB;
    int samplesA[8];
    int samplesB[8];
} Decorr;

typedef struct WvChannel {
    int median[3];
    int slow_level, error_limit;
    int bitrate_acc, bitrate_delta;
} WvChannel;

typedef struct WavpackFrameContext {
    AVCodecContext *avctx;
    int frame_flags;
    int stereo, stereo_in;
    int joint;
    uint32_t CRC;
    GetBitContext gb;
    int got_extra_bits;
    uint32_t crc_extra_bits;
    GetBitContext gb_extra_bits;
    int data_size; // in bits
    int samples;
    int terms;
    Decorr decorr[MAX_TERMS];
    int zero, one, zeroes;
    int extra_bits;
    int and, or, shift;
    int post_shift;
    int hybrid, hybrid_bitrate;
    int hybrid_maxclip, hybrid_minclip;
    int float_flag;
    int float_shift;
    int float_max_exp;
    WvChannel ch[2];
    int pos;
    SavedContext sc, extra_sc;
} WavpackFrameContext;

#define WV_MAX_FRAME_DECODERS 14

typedef struct WavpackContext {
    AVCodecContext *avctx;

    WavpackFrameContext *fdec[WV_MAX_FRAME_DECODERS];
    int fdec_num;

    int multichannel;
    int mkv_mode;
    int block;
    int samples;
    int ch_offset;
} WavpackContext;

// exponent table copied from WavPack source
static const uint8_t wp_exp2_table [256] = {
    0x00, 0x01, 0x01, 0x02, 0x03, 0x03, 0x04, 0x05, 0x06, 0x06, 0x07, 0x08, 0x08, 0x09, 0x0a, 0x0b,
    0x0b, 0x0c, 0x0d, 0x0e, 0x0e, 0x0f, 0x10, 0x10, 0x11, 0x12, 0x13, 0x13, 0x14, 0x15, 0x16, 0x16,
    0x17, 0x18, 0x19, 0x19, 0x1a, 0x1b, 0x1c, 0x1d, 0x1d, 0x1e, 0x1f, 0x20, 0x20, 0x21, 0x22, 0x23,
    0x24, 0x24, 0x25, 0x26, 0x27, 0x28, 0x28, 0x29, 0x2a, 0x2b, 0x2c, 0x2c, 0x2d, 0x2e, 0x2f, 0x30,
    0x30, 0x31, 0x32, 0x33, 0x34, 0x35, 0x35, 0x36, 0x37, 0x38, 0x39, 0x3a, 0x3a, 0x3b, 0x3c, 0x3d,
    0x3e, 0x3f, 0x40, 0x41, 0x41, 0x42, 0x43, 0x44, 0x45, 0x46, 0x47, 0x48, 0x48, 0x49, 0x4a, 0x4b,
    0x4c, 0x4d, 0x4e, 0x4f, 0x50, 0x51, 0x51, 0x52, 0x53, 0x54, 0x55, 0x56, 0x57, 0x58, 0x59, 0x5a,
    0x5b, 0x5c, 0x5d, 0x5e, 0x5e, 0x5f, 0x60, 0x61, 0x62, 0x63, 0x64, 0x65, 0x66, 0x67, 0x68, 0x69,
    0x6a, 0x6b, 0x6c, 0x6d, 0x6e, 0x6f, 0x70, 0x71, 0x72, 0x73, 0x74, 0x75, 0x76, 0x77, 0x78, 0x79,
    0x7a, 0x7b, 0x7c, 0x7d, 0x7e, 0x7f, 0x80, 0x81, 0x82, 0x83, 0x84, 0x85, 0x87, 0x88, 0x89, 0x8a,
    0x8b, 0x8c, 0x8d, 0x8e, 0x8f, 0x90, 0x91, 0x92, 0x93, 0x95, 0x96, 0x97, 0x98, 0x99, 0x9a, 0x9b,
    0x9c, 0x9d, 0x9f, 0xa0, 0xa1, 0xa2, 0xa3, 0xa4, 0xa5, 0xa6, 0xa8, 0xa9, 0xaa, 0xab, 0xac, 0xad,
    0xaf, 0xb0, 0xb1, 0xb2, 0xb3, 0xb4, 0xb6, 0xb7, 0xb8, 0xb9, 0xba, 0xbc, 0xbd, 0xbe, 0xbf, 0xc0,
    0xc2, 0xc3, 0xc4, 0xc5, 0xc6, 0xc8, 0xc9, 0xca, 0xcb, 0xcd, 0xce, 0xcf, 0xd0, 0xd2, 0xd3, 0xd4,
    0xd6, 0xd7, 0xd8, 0xd9, 0xdb, 0xdc, 0xdd, 0xde, 0xe0, 0xe1, 0xe2, 0xe4, 0xe5, 0xe6, 0xe8, 0xe9,
    0xea, 0xec, 0xed, 0xee, 0xf0, 0xf1, 0xf2, 0xf4, 0xf5, 0xf6, 0xf8, 0xf9, 0xfa, 0xfc, 0xfd, 0xff
};

static const uint8_t wp_log2_table [] = {
    0x00, 0x01, 0x03, 0x04, 0x06, 0x07, 0x09, 0x0a, 0x0b, 0x0d, 0x0e, 0x10, 0x11, 0x12, 0x14, 0x15,
    0x16, 0x18, 0x19, 0x1a, 0x1c, 0x1d, 0x1e, 0x20, 0x21, 0x22, 0x24, 0x25, 0x26, 0x28, 0x29, 0x2a,
    0x2c, 0x2d, 0x2e, 0x2f, 0x31, 0x32, 0x33, 0x34, 0x36, 0x37, 0x38, 0x39, 0x3b, 0x3c, 0x3d, 0x3e,
    0x3f, 0x41, 0x42, 0x43, 0x44, 0x45, 0x47, 0x48, 0x49, 0x4a, 0x4b, 0x4d, 0x4e, 0x4f, 0x50, 0x51,
    0x52, 0x54, 0x55, 0x56, 0x57, 0x58, 0x59, 0x5a, 0x5c, 0x5d, 0x5e, 0x5f, 0x60, 0x61, 0x62, 0x63,
    0x64, 0x66, 0x67, 0x68, 0x69, 0x6a, 0x6b, 0x6c, 0x6d, 0x6e, 0x6f, 0x70, 0x71, 0x72, 0x74, 0x75,
    0x76, 0x77, 0x78, 0x79, 0x7a, 0x7b, 0x7c, 0x7d, 0x7e, 0x7f, 0x80, 0x81, 0x82, 0x83, 0x84, 0x85,
    0x86, 0x87, 0x88, 0x89, 0x8a, 0x8b, 0x8c, 0x8d, 0x8e, 0x8f, 0x90, 0x91, 0x92, 0x93, 0x94, 0x95,
    0x96, 0x97, 0x98, 0x99, 0x9a, 0x9b, 0x9b, 0x9c, 0x9d, 0x9e, 0x9f, 0xa0, 0xa1, 0xa2, 0xa3, 0xa4,
    0xa5, 0xa6, 0xa7, 0xa8, 0xa9, 0xa9, 0xaa, 0xab, 0xac, 0xad, 0xae, 0xaf, 0xb0, 0xb1, 0xb2, 0xb2,
    0xb3, 0xb4, 0xb5, 0xb6, 0xb7, 0xb8, 0xb9, 0xb9, 0xba, 0xbb, 0xbc, 0xbd, 0xbe, 0xbf, 0xc0, 0xc0,
    0xc1, 0xc2, 0xc3, 0xc4, 0xc5, 0xc6, 0xc6, 0xc7, 0xc8, 0xc9, 0xca, 0xcb, 0xcb, 0xcc, 0xcd, 0xce,
    0xcf, 0xd0, 0xd0, 0xd1, 0xd2, 0xd3, 0xd4, 0xd4, 0xd5, 0xd6, 0xd7, 0xd8, 0xd8, 0xd9, 0xda, 0xdb,
    0xdc, 0xdc, 0xdd, 0xde, 0xdf, 0xe0, 0xe0, 0xe1, 0xe2, 0xe3, 0xe4, 0xe4, 0xe5, 0xe6, 0xe7, 0xe7,
    0xe8, 0xe9, 0xea, 0xea, 0xeb, 0xec, 0xed, 0xee, 0xee, 0xef, 0xf0, 0xf1, 0xf1, 0xf2, 0xf3, 0xf4,
    0xf4, 0xf5, 0xf6, 0xf7, 0xf7, 0xf8, 0xf9, 0xf9, 0xfa, 0xfb, 0xfc, 0xfc, 0xfd, 0xfe, 0xff, 0xff
};

static av_always_inline int wp_exp2(int16_t val)
{
    int res, neg = 0;

    if (val < 0) {
        val = -val;
        neg = 1;
    }

    res = wp_exp2_table[val & 0xFF] | 0x100;
    val >>= 8;
    res = (val > 9) ? (res << (val - 9)) : (res >> (9 - val));
    return neg ? -res : res;
}

static av_always_inline int wp_log2(int32_t val)
{
    int bits;

    if (!val)
        return 0;
    if (val == 1)
        return 256;
    val += val >> 9;
    bits = av_log2(val) + 1;
    if (bits < 9)
        return (bits << 8) + wp_log2_table[(val << (9 - bits)) & 0xFF];
    else
        return (bits << 8) + wp_log2_table[(val >> (bits - 9)) & 0xFF];
}

#define LEVEL_DECAY(a)  ((a + 0x80) >> 8)

// macros for manipulating median values
#define GET_MED(n) ((c->median[n] >> 4) + 1)
#define DEC_MED(n) c->median[n] -= ((c->median[n] + (128 >> n) - 2) / (128 >> n)) * 2
#define INC_MED(n) c->median[n] += ((c->median[n] + (128 >> n)    ) / (128 >> n)) * 5

// macros for applying weight
#define UPDATE_WEIGHT_CLIP(weight, delta, samples, in) \
    if (samples && in) { \
        if ((samples ^ in) < 0) { \
            weight -= delta; \
            if (weight < -1024) \
                weight = -1024; \
        } else { \
            weight += delta; \
            if (weight > 1024) \
                weight = 1024; \
        } \
    }


static av_always_inline int get_tail(GetBitContext *gb, int k)
{
    int p, e, res;

    if (k < 1)
        return 0;
    p = av_log2(k);
    e = (1 << (p + 1)) - k - 1;
    res = p ? get_bits(gb, p) : 0;
    if (res >= e)
        res = (res << 1) - e + get_bits1(gb);
    return res;
}

static void update_error_limit(WavpackFrameContext *ctx)
{
    int i, br[2], sl[2];

    for (i = 0; i <= ctx->stereo_in; i++) {
        ctx->ch[i].bitrate_acc += ctx->ch[i].bitrate_delta;
        br[i] = ctx->ch[i].bitrate_acc >> 16;
        sl[i] = LEVEL_DECAY(ctx->ch[i].slow_level);
    }
    if (ctx->stereo_in && ctx->hybrid_bitrate) {
        int balance = (sl[1] - sl[0] + br[1] + 1) >> 1;
        if (balance > br[0]) {
            br[1] = br[0] << 1;
            br[0] = 0;
        } else if (-balance > br[0]) {
            br[0] <<= 1;
            br[1] = 0;
        } else {
            br[1] = br[0] + balance;
            br[0] = br[0] - balance;
        }
    }
    for (i = 0; i <= ctx->stereo_in; i++) {
        if (ctx->hybrid_bitrate) {
            if (sl[i] - br[i] > -0x100)
                ctx->ch[i].error_limit = wp_exp2(sl[i] - br[i] + 0x100);
            else
                ctx->ch[i].error_limit = 0;
        } else {
            ctx->ch[i].error_limit = wp_exp2(br[i]);
        }
    }
}

static int wv_get_value(WavpackFrameContext *ctx, GetBitContext *gb,
                        int channel, int *last)
{
    int t, t2;
    int sign, base, add, ret;
    WvChannel *c = &ctx->ch[channel];

    *last = 0;

    if ((ctx->ch[0].median[0] < 2U) && (ctx->ch[1].median[0] < 2U) &&
        !ctx->zero && !ctx->one) {
        if (ctx->zeroes) {
            ctx->zeroes--;
            if (ctx->zeroes) {
                c->slow_level -= LEVEL_DECAY(c->slow_level);
                return 0;
            }
        } else {
            t = get_unary_0_33(gb);
            if (t >= 2) {
                if (get_bits_left(gb) < t - 1)
                    goto error;
                t = get_bits(gb, t - 1) | (1 << (t-1));
            } else {
                if (get_bits_left(gb) < 0)
                    goto error;
            }
            ctx->zeroes = t;
            if (ctx->zeroes) {
                memset(ctx->ch[0].median, 0, sizeof(ctx->ch[0].median));
                memset(ctx->ch[1].median, 0, sizeof(ctx->ch[1].median));
                c->slow_level -= LEVEL_DECAY(c->slow_level);
                return 0;
            }
        }
    }

    if (ctx->zero) {
        t = 0;
        ctx->zero = 0;
    } else {
        t = get_unary_0_33(gb);
        if (get_bits_left(gb) < 0)
            goto error;
        if (t == 16) {
            t2 = get_unary_0_33(gb);
            if (t2 < 2) {
                if (get_bits_left(gb) < 0)
                    goto error;
                t += t2;
            } else {
                if (get_bits_left(gb) < t2 - 1)
                    goto error;
                t += get_bits(gb, t2 - 1) | (1 << (t2 - 1));
            }
        }

        if (ctx->one) {
            ctx->one = t & 1;
            t = (t >> 1) + 1;
        } else {
            ctx->one = t & 1;
            t >>= 1;
        }
        ctx->zero = !ctx->one;
    }

    if (ctx->hybrid && !channel)
        update_error_limit(ctx);

    if (!t) {
        base = 0;
        add  = GET_MED(0) - 1;
        DEC_MED(0);
    } else if (t == 1) {
        base = GET_MED(0);
        add  = GET_MED(1) - 1;
        INC_MED(0);
        DEC_MED(1);
    } else if (t == 2) {
        base = GET_MED(0) + GET_MED(1);
        add  = GET_MED(2) - 1;
        INC_MED(0);
        INC_MED(1);
        DEC_MED(2);
    } else {
        base = GET_MED(0) + GET_MED(1) + GET_MED(2) * (t - 2);
        add  = GET_MED(2) - 1;
        INC_MED(0);
        INC_MED(1);
        INC_MED(2);
    }
    if (!c->error_limit) {
        ret = base + get_tail(gb, add);
        if (get_bits_left(gb) <= 0)
            goto error;
    } else {
        int mid = (base * 2 + add + 1) >> 1;
        while (add > c->error_limit) {
            if (get_bits_left(gb) <= 0)
                goto error;
            if (get_bits1(gb)) {
                add -= (mid - base);
                base = mid;
            } else
                add = mid - base - 1;
            mid = (base * 2 + add + 1) >> 1;
        }
        ret = mid;
    }
    sign = get_bits1(gb);
    if (ctx->hybrid_bitrate)
        c->slow_level += wp_log2(ret) - LEVEL_DECAY(c->slow_level);
    return sign ? ~ret : ret;

error:
    *last = 1;
    return 0;
}

static inline int wv_get_value_integer(WavpackFrameContext *s, uint32_t *crc,
                                       int S)
{
    int bit;

    if (s->extra_bits){
        S <<= s->extra_bits;

        if (s->got_extra_bits && get_bits_left(&s->gb_extra_bits) >= s->extra_bits) {
            S |= get_bits(&s->gb_extra_bits, s->extra_bits);
            *crc = *crc * 9 + (S & 0xffff) * 3 + ((unsigned)S >> 16);
        }
    }

    bit = (S & s->and) | s->or;
    bit = ((S + bit) << s->shift) - bit;

    if (s->hybrid)
        bit = av_clip(bit, s->hybrid_minclip, s->hybrid_maxclip);

    return bit << s->post_shift;
}

static float wv_get_value_float(WavpackFrameContext *s, uint32_t *crc, int S)
{
    union {
        float    f;
        uint32_t u;
    } value;

    unsigned int sign;
    int exp = s->float_max_exp;

    if (s->got_extra_bits) {
        const int max_bits  = 1 + 23 + 8 + 1;
        const int left_bits = get_bits_left(&s->gb_extra_bits);

        if (left_bits + 8 * FF_INPUT_BUFFER_PADDING_SIZE < max_bits)
            return 0.0;
    }

    if (S) {
        S <<= s->float_shift;
        sign = S < 0;
        if (sign)
            S = -S;
        if (S >= 0x1000000) {
            if (s->got_extra_bits && get_bits1(&s->gb_extra_bits))
                S = get_bits(&s->gb_extra_bits, 23);
            else
                S = 0;
            exp = 255;
        } else if (exp) {
            int shift = 23 - av_log2(S);
            exp = s->float_max_exp;
            if (exp <= shift)
                shift = --exp;
            exp -= shift;

            if (shift) {
                S <<= shift;
                if ((s->float_flag & WV_FLT_SHIFT_ONES) ||
                    (s->got_extra_bits && (s->float_flag & WV_FLT_SHIFT_SAME) &&
                     get_bits1(&s->gb_extra_bits))) {
                    S |= (1 << shift) - 1;
                } else if (s->got_extra_bits &&
                           (s->float_flag & WV_FLT_SHIFT_SENT)) {
                    S |= get_bits(&s->gb_extra_bits, shift);
                }
            }
        } else {
            exp = s->float_max_exp;
        }
        S &= 0x7fffff;
    } else {
        sign = 0;
        exp = 0;
        if (s->got_extra_bits && (s->float_flag & WV_FLT_ZERO_SENT)) {
            if (get_bits1(&s->gb_extra_bits)) {
                S = get_bits(&s->gb_extra_bits, 23);
                if (s->float_max_exp >= 25)
                    exp = get_bits(&s->gb_extra_bits, 8);
                sign = get_bits1(&s->gb_extra_bits);
            } else {
                if (s->float_flag & WV_FLT_ZERO_SIGN)
                    sign = get_bits1(&s->gb_extra_bits);
            }
        }
    }

    *crc = *crc * 27 + S * 9 + exp * 3 + sign;

    value.u = (sign << 31) | (exp << 23) | S;
    return value.f;
}

static void wv_reset_saved_context(WavpackFrameContext *s)
{
    s->pos = 0;
    s->sc.crc = s->extra_sc.crc = 0xFFFFFFFF;
}

static inline int wv_check_crc(WavpackFrameContext *s, uint32_t crc,
                               uint32_t crc_extra_bits)
{
    if (crc != s->CRC) {
        av_log(s->avctx, AV_LOG_ERROR, "CRC error\n");
        return AVERROR_INVALIDDATA;
    }
    if (s->got_extra_bits && crc_extra_bits != s->crc_extra_bits) {
        av_log(s->avctx, AV_LOG_ERROR, "Extra bits CRC error\n");
        return AVERROR_INVALIDDATA;
    }

    return 0;
}

static inline int wv_unpack_stereo(WavpackFrameContext *s, GetBitContext *gb,
                                   void *dst, const int type)
{
    int i, j, count = 0;
    int last, t;
    int A, B, L, L2, R, R2;
    int pos = s->pos;
    uint32_t crc = s->sc.crc;
    uint32_t crc_extra_bits = s->extra_sc.crc;
    int16_t *dst16 = dst;
    int32_t *dst32 = dst;
    float   *dstfl = dst;
    const int channel_pad = s->avctx->channels - 2;

    s->one = s->zero = s->zeroes = 0;
    do {
        L = wv_get_value(s, gb, 0, &last);
        if (last)
            break;
        R = wv_get_value(s, gb, 1, &last);
        if (last)
            break;
        for (i = 0; i < s->terms; i++) {
            t = s->decorr[i].value;
            if (t > 0) {
                if (t > 8) {
                    if (t & 1) {
                        A = 2 * s->decorr[i].samplesA[0] - s->decorr[i].samplesA[1];
                        B = 2 * s->decorr[i].samplesB[0] - s->decorr[i].samplesB[1];
                    } else {
                        A = (3 * s->decorr[i].samplesA[0] - s->decorr[i].samplesA[1]) >> 1;
                        B = (3 * s->decorr[i].samplesB[0] - s->decorr[i].samplesB[1]) >> 1;
                    }
                    s->decorr[i].samplesA[1] = s->decorr[i].samplesA[0];
                    s->decorr[i].samplesB[1] = s->decorr[i].samplesB[0];
                    j = 0;
                } else {
                    A = s->decorr[i].samplesA[pos];
                    B = s->decorr[i].samplesB[pos];
                    j = (pos + t) & 7;
                }
                if (type != AV_SAMPLE_FMT_S16) {
                    L2 = L + ((s->decorr[i].weightA * (int64_t)A + 512) >> 10);
                    R2 = R + ((s->decorr[i].weightB * (int64_t)B + 512) >> 10);
                } else {
                    L2 = L + ((s->decorr[i].weightA * A + 512) >> 10);
                    R2 = R + ((s->decorr[i].weightB * B + 512) >> 10);
                }
                if (A && L) s->decorr[i].weightA -= ((((L ^ A) >> 30) & 2) - 1) * s->decorr[i].delta;
                if (B && R) s->decorr[i].weightB -= ((((R ^ B) >> 30) & 2) - 1) * s->decorr[i].delta;
                s->decorr[i].samplesA[j] = L = L2;
                s->decorr[i].samplesB[j] = R = R2;
            } else if (t == -1) {
                if (type != AV_SAMPLE_FMT_S16)
                    L2 = L + ((s->decorr[i].weightA * (int64_t)s->decorr[i].samplesA[0] + 512) >> 10);
                else
                    L2 = L + ((s->decorr[i].weightA * s->decorr[i].samplesA[0] + 512) >> 10);
                UPDATE_WEIGHT_CLIP(s->decorr[i].weightA, s->decorr[i].delta, s->decorr[i].samplesA[0], L);
                L = L2;
                if (type != AV_SAMPLE_FMT_S16)
                    R2 = R + ((s->decorr[i].weightB * (int64_t)L2 + 512) >> 10);
                else
                    R2 = R + ((s->decorr[i].weightB * L2 + 512) >> 10);
                UPDATE_WEIGHT_CLIP(s->decorr[i].weightB, s->decorr[i].delta, L2, R);
                R = R2;
                s->decorr[i].samplesA[0] = R;
            } else {
                if (type != AV_SAMPLE_FMT_S16)
                    R2 = R + ((s->decorr[i].weightB * (int64_t)s->decorr[i].samplesB[0] + 512) >> 10);
                else
                    R2 = R + ((s->decorr[i].weightB * s->decorr[i].samplesB[0] + 512) >> 10);
                UPDATE_WEIGHT_CLIP(s->decorr[i].weightB, s->decorr[i].delta, s->decorr[i].samplesB[0], R);
                R = R2;

                if (t == -3) {
                    R2 = s->decorr[i].samplesA[0];
                    s->decorr[i].samplesA[0] = R;
                }

                if (type != AV_SAMPLE_FMT_S16)
                    L2 = L + ((s->decorr[i].weightA * (int64_t)R2 + 512) >> 10);
                else
                    L2 = L + ((s->decorr[i].weightA * R2 + 512) >> 10);
                UPDATE_WEIGHT_CLIP(s->decorr[i].weightA, s->decorr[i].delta, R2, L);
                L = L2;
                s->decorr[i].samplesB[0] = L;
            }
        }
        pos = (pos + 1) & 7;
        if (s->joint)
            L += (R -= (L >> 1));
        crc = (crc * 3 + L) * 3 + R;

        if (type == AV_SAMPLE_FMT_FLT) {
            *dstfl++ = wv_get_value_float(s, &crc_extra_bits, L);
            *dstfl++ = wv_get_value_float(s, &crc_extra_bits, R);
            dstfl += channel_pad;
        } else if (type == AV_SAMPLE_FMT_S32) {
            *dst32++ = wv_get_value_integer(s, &crc_extra_bits, L);
            *dst32++ = wv_get_value_integer(s, &crc_extra_bits, R);
            dst32 += channel_pad;
        } else {
            *dst16++ = wv_get_value_integer(s, &crc_extra_bits, L);
            *dst16++ = wv_get_value_integer(s, &crc_extra_bits, R);
            dst16 += channel_pad;
        }
        count++;
    } while (!last && count < s->samples);

    wv_reset_saved_context(s);
    if ((s->avctx->err_recognition & AV_EF_CRCCHECK) &&
        wv_check_crc(s, crc, crc_extra_bits))
        return AVERROR_INVALIDDATA;

    return count * 2;
}

static inline int wv_unpack_mono(WavpackFrameContext *s, GetBitContext *gb,
                                 void *dst, const int type)
{
    int i, j, count = 0;
    int last, t;
    int A, S, T;
    int pos = s->pos;
    uint32_t crc = s->sc.crc;
    uint32_t crc_extra_bits = s->extra_sc.crc;
    int16_t *dst16 = dst;
    int32_t *dst32 = dst;
    float   *dstfl = dst;
    const int channel_stride = s->avctx->channels;

    s->one = s->zero = s->zeroes = 0;
    do {
        T = wv_get_value(s, gb, 0, &last);
        S = 0;
        if (last)
            break;
        for (i = 0; i < s->terms; i++) {
            t = s->decorr[i].value;
            if (t > 8) {
                if (t & 1)
                    A =  2 * s->decorr[i].samplesA[0] - s->decorr[i].samplesA[1];
                else
                    A = (3 * s->decorr[i].samplesA[0] - s->decorr[i].samplesA[1]) >> 1;
                s->decorr[i].samplesA[1] = s->decorr[i].samplesA[0];
                j = 0;
            } else {
                A = s->decorr[i].samplesA[pos];
                j = (pos + t) & 7;
            }
            if (type != AV_SAMPLE_FMT_S16)
                S = T + ((s->decorr[i].weightA * (int64_t)A + 512) >> 10);
            else
                S = T + ((s->decorr[i].weightA * A + 512) >> 10);
            if (A && T)
                s->decorr[i].weightA -= ((((T ^ A) >> 30) & 2) - 1) * s->decorr[i].delta;
            s->decorr[i].samplesA[j] = T = S;
        }
        pos = (pos + 1) & 7;
        crc = crc * 3 + S;

        if (type == AV_SAMPLE_FMT_FLT) {
            *dstfl = wv_get_value_float(s, &crc_extra_bits, S);
            dstfl += channel_stride;
        } else if (type == AV_SAMPLE_FMT_S32) {
            *dst32 = wv_get_value_integer(s, &crc_extra_bits, S);
            dst32 += channel_stride;
        } else {
            *dst16 = wv_get_value_integer(s, &crc_extra_bits, S);
            dst16 += channel_stride;
        }
        count++;
    } while (!last && count < s->samples);

    wv_reset_saved_context(s);
    if ((s->avctx->err_recognition & AV_EF_CRCCHECK) &&
        wv_check_crc(s, crc, crc_extra_bits))
        return AVERROR_INVALIDDATA;

    return count;
}

static av_cold int wv_alloc_frame_context(WavpackContext *c)
{

    if (c->fdec_num == WV_MAX_FRAME_DECODERS)
        return -1;

    c->fdec[c->fdec_num] = av_mallocz(sizeof(**c->fdec));
    if (!c->fdec[c->fdec_num])
        return -1;
    c->fdec_num++;
    c->fdec[c->fdec_num - 1]->avctx = c->avctx;
    wv_reset_saved_context(c->fdec[c->fdec_num - 1]);

    return 0;
}

static av_cold int wavpack_decode_init(AVCodecContext *avctx)
{
    WavpackContext *s = avctx->priv_data;

    s->avctx = avctx;
    if (avctx->bits_per_coded_sample <= 16)
        avctx->sample_fmt = AV_SAMPLE_FMT_S16;
    else
        avctx->sample_fmt = AV_SAMPLE_FMT_S32;
    if (avctx->channels <= 2 && !avctx->channel_layout)
        avctx->channel_layout = (avctx->channels == 2) ? AV_CH_LAYOUT_STEREO :
                                                         AV_CH_LAYOUT_MONO;

    s->multichannel = avctx->channels > 2;
    /* lavf demuxer does not provide extradata, Matroska stores 0x403
       there, use this to detect decoding mode for multichannel */
    s->mkv_mode = 0;
    if (s->multichannel && avctx->extradata && avctx->extradata_size == 2) {
        int ver = AV_RL16(avctx->extradata);
        if (ver >= 0x402 && ver <= 0x410)
            s->mkv_mode = 1;
    }

    s->fdec_num = 0;

    return 0;
}

static av_cold int wavpack_decode_end(AVCodecContext *avctx)
{
    WavpackContext *s = avctx->priv_data;
    int i;

    for (i = 0; i < s->fdec_num; i++)
        av_freep(&s->fdec[i]);
    s->fdec_num = 0;

    return 0;
}

static int wavpack_decode_block(AVCodecContext *avctx, int block_no,
                                void *data, int *got_frame_ptr,
                                const uint8_t *buf, int buf_size)
{
    WavpackContext *wc = avctx->priv_data;
    WavpackFrameContext *s;
    void *samples = data;
    int samplecount;
    int got_terms   = 0, got_weights = 0, got_samples = 0,
        got_entropy = 0, got_bs      = 0, got_float   = 0, got_hybrid = 0;
    const uint8_t *orig_buf = buf;
    const uint8_t *buf_end  = buf + buf_size;
    int i, j, id, size, ssize, weights, t;
    int bpp, chan, chmask, orig_bpp;

    if (buf_size == 0) {
        *got_frame_ptr = 0;
        return 0;
    }

    if (block_no >= wc->fdec_num && wv_alloc_frame_context(wc) < 0) {
        av_log(avctx, AV_LOG_ERROR, "Error creating frame decode context\n");
        return -1;
    }

    s = wc->fdec[block_no];
    if (!s) {
        av_log(avctx, AV_LOG_ERROR, "Context for block %d is not present\n", block_no);
        return -1;
    }

    if (wc->ch_offset >= avctx->channels) {
        av_log(avctx, AV_LOG_ERROR, "too many channels\n");
        return -1;
    }

    memset(s->decorr, 0, MAX_TERMS * sizeof(Decorr));
    memset(s->ch, 0, sizeof(s->ch));
    s->extra_bits = 0;
    s->and = s->or = s->shift = 0;
    s->got_extra_bits = 0;

    if (!wc->mkv_mode) {
        s->samples = AV_RL32(buf); buf += 4;
        if (!s->samples) {
            *got_frame_ptr = 0;
            return 0;
        }
        if (s->samples > wc->samples) {
            av_log(avctx, AV_LOG_ERROR, "too many samples in block");
            return -1;
        }
    } else {
        s->samples = wc->samples;
    }
    s->frame_flags = AV_RL32(buf); buf += 4;
    bpp = av_get_bytes_per_sample(avctx->sample_fmt);
    samples = (uint8_t*)samples + bpp * wc->ch_offset;
    orig_bpp = ((s->frame_flags & 0x03) + 1) << 3;

    s->stereo         = !(s->frame_flags & WV_MONO);
    s->stereo_in      =  (s->frame_flags & WV_FALSE_STEREO) ? 0 : s->stereo;
    s->joint          =   s->frame_flags & WV_JOINT_STEREO;
    s->hybrid         =   s->frame_flags & WV_HYBRID_MODE;
    s->hybrid_bitrate =   s->frame_flags & WV_HYBRID_BITRATE;
    s->post_shift     = bpp * 8 - orig_bpp + ((s->frame_flags >> 13) & 0x1f);
    s->hybrid_maxclip = (( 1LL << (orig_bpp - 1)) - 1);
    s->hybrid_minclip = ((-1LL << (orig_bpp - 1)));
    s->CRC            = AV_RL32(buf); buf += 4;
    if (wc->mkv_mode)
        buf += 4; //skip block size;

    wc->ch_offset += 1 + s->stereo;

    // parse metadata blocks
    while (buf < buf_end) {
        id   = *buf++;
        size = *buf++;
        if (id & WP_IDF_LONG) {
            size |= (*buf++) << 8;
            size |= (*buf++) << 16;
        }
        size <<= 1; // size is specified in words
        ssize = size;
        if (id & WP_IDF_ODD)
            size--;
        if (size < 0) {
            av_log(avctx, AV_LOG_ERROR, "Got incorrect block %02X with size %i\n", id, size);
            break;
        }
        if (buf + ssize > buf_end) {
            av_log(avctx, AV_LOG_ERROR, "Block size %i is out of bounds\n", size);
            break;
        }
        if (id & WP_IDF_IGNORE) {
            buf += ssize;
            continue;
        }
        switch (id & WP_IDF_MASK) {
        case WP_ID_DECTERMS:
            if (size > MAX_TERMS) {
                av_log(avctx, AV_LOG_ERROR, "Too many decorrelation terms\n");
                s->terms = 0;
                buf += ssize;
                continue;
            }
            s->terms = size;
            for (i = 0; i < s->terms; i++) {
                s->decorr[s->terms - i - 1].value = (*buf & 0x1F) - 5;
                s->decorr[s->terms - i - 1].delta = *buf >> 5;
                buf++;
            }
            got_terms = 1;
            break;
        case WP_ID_DECWEIGHTS:
            if (!got_terms) {
                av_log(avctx, AV_LOG_ERROR, "No decorrelation terms met\n");
                continue;
            }
            weights = size >> s->stereo_in;
            if (weights > MAX_TERMS || weights > s->terms) {
                av_log(avctx, AV_LOG_ERROR, "Too many decorrelation weights\n");
                buf += ssize;
                continue;
            }
            for (i = 0; i < weights; i++) {
                t = (int8_t)(*buf++);
                s->decorr[s->terms - i - 1].weightA = t << 3;
                if (s->decorr[s->terms - i - 1].weightA > 0)
                    s->decorr[s->terms - i - 1].weightA +=
                            (s->decorr[s->terms - i - 1].weightA + 64) >> 7;
                if (s->stereo_in) {
                    t = (int8_t)(*buf++);
                    s->decorr[s->terms - i - 1].weightB = t << 3;
                    if (s->decorr[s->terms - i - 1].weightB > 0)
                        s->decorr[s->terms - i - 1].weightB +=
                                (s->decorr[s->terms - i - 1].weightB + 64) >> 7;
                }
            }
            got_weights = 1;
            break;
        case WP_ID_DECSAMPLES:
            if (!got_terms) {
                av_log(avctx, AV_LOG_ERROR, "No decorrelation terms met\n");
                continue;
            }
            t = 0;
            for (i = s->terms - 1; (i >= 0) && (t < size) && buf <= buf_end; i--) {
                if (s->decorr[i].value > 8) {
                    s->decorr[i].samplesA[0] = wp_exp2(AV_RL16(buf)); buf += 2;
                    s->decorr[i].samplesA[1] = wp_exp2(AV_RL16(buf)); buf += 2;
                    if (s->stereo_in) {
                        s->decorr[i].samplesB[0] = wp_exp2(AV_RL16(buf)); buf += 2;
                        s->decorr[i].samplesB[1] = wp_exp2(AV_RL16(buf)); buf += 2;
                        t += 4;
                    }
                    t += 4;
                } else if (s->decorr[i].value < 0) {
                    s->decorr[i].samplesA[0] = wp_exp2(AV_RL16(buf)); buf += 2;
                    s->decorr[i].samplesB[0] = wp_exp2(AV_RL16(buf)); buf += 2;
                    t += 4;
                } else {
                    for (j = 0; j < s->decorr[i].value && buf+1<buf_end; j++) {
                        s->decorr[i].samplesA[j] = wp_exp2(AV_RL16(buf)); buf += 2;
                        if (s->stereo_in) {
                            s->decorr[i].samplesB[j] = wp_exp2(AV_RL16(buf)); buf += 2;
                        }
                    }
                    t += s->decorr[i].value * 2 * (s->stereo_in + 1);
                }
            }
            got_samples = 1;
            break;
        case WP_ID_ENTROPY:
            if (size != 6 * (s->stereo_in + 1)) {
                av_log(avctx, AV_LOG_ERROR, "Entropy vars size should be %i, "
                       "got %i", 6 * (s->stereo_in + 1), size);
                buf += ssize;
                continue;
            }
            for (j = 0; j <= s->stereo_in; j++) {
                for (i = 0; i < 3; i++) {
                    s->ch[j].median[i] = wp_exp2(AV_RL16(buf));
                    buf += 2;
                }
            }
            got_entropy = 1;
            break;
        case WP_ID_HYBRID:
            if (s->hybrid_bitrate) {
                for (i = 0; i <= s->stereo_in; i++) {
                    s->ch[i].slow_level = wp_exp2(AV_RL16(buf));
                    buf += 2;
                    size -= 2;
                }
            }
            for (i = 0; i < (s->stereo_in + 1); i++) {
                s->ch[i].bitrate_acc = AV_RL16(buf) << 16;
                buf += 2;
                size -= 2;
            }
            if (size > 0) {
                for (i = 0; i < (s->stereo_in + 1); i++) {
                    s->ch[i].bitrate_delta = wp_exp2((int16_t)AV_RL16(buf));
                    buf += 2;
                }
            } else {
                for (i = 0; i < (s->stereo_in + 1); i++)
                    s->ch[i].bitrate_delta = 0;
            }
            got_hybrid = 1;
            break;
        case WP_ID_INT32INFO:
            if (size != 4) {
                av_log(avctx, AV_LOG_ERROR, "Invalid INT32INFO, size = %i, sent_bits = %i\n", size, *buf);
                buf += ssize;
                continue;
            }
            if (buf[0])
                s->extra_bits = buf[0];
            else if (buf[1])
                s->shift = buf[1];
            else if (buf[2]){
                s->and = s->or = 1;
                s->shift = buf[2];
            } else if(buf[3]) {
                s->and   = 1;
                s->shift = buf[3];
            }
            /* original WavPack decoder forces 32-bit lossy sound to be treated
             * as 24-bit one in order to have proper clipping
             */
            if (s->hybrid && bpp == 4 && s->post_shift < 8 && s->shift > 8) {
                s->post_shift += 8;
                s->shift      -= 8;
                s->hybrid_maxclip >>= 8;
                s->hybrid_minclip >>= 8;
            }
            buf += 4;
            break;
        case WP_ID_FLOATINFO:
            if (size != 4) {
                av_log(avctx, AV_LOG_ERROR, "Invalid FLOATINFO, size = %i\n", size);
                buf += ssize;
                continue;
            }
            s->float_flag    = buf[0];
            s->float_shift   = buf[1];
            s->float_max_exp = buf[2];
            buf += 4;
            got_float = 1;
            break;
        case WP_ID_DATA:
            s->sc.offset = buf - orig_buf;
            s->sc.size   = size * 8;
            init_get_bits(&s->gb, buf, size * 8);
            s->data_size = size * 8;
            buf += size;
            got_bs = 1;
            break;
        case WP_ID_EXTRABITS:
            if (size <= 4) {
                av_log(avctx, AV_LOG_ERROR, "Invalid EXTRABITS, size = %i\n",
                       size);
                buf += size;
                continue;
            }
            s->extra_sc.offset = buf - orig_buf;
            s->extra_sc.size   = size * 8;
            init_get_bits(&s->gb_extra_bits, buf, size * 8);
            s->crc_extra_bits = get_bits_long(&s->gb_extra_bits, 32);
            buf += size;
            s->got_extra_bits = 1;
            break;
        case WP_ID_CHANINFO:
            if (size <= 1) {
                av_log(avctx, AV_LOG_ERROR, "Insufficient channel information\n");
                return -1;
            }
            chan = *buf++;
            switch (size - 2) {
            case 0: chmask = *buf;         break;
            case 1: chmask = AV_RL16(buf); break;
            case 2: chmask = AV_RL24(buf); break;
            case 3: chmask = AV_RL32(buf); break;
            case 5:
                chan |= (buf[1] & 0xF) << 8;
                chmask = AV_RL24(buf + 2);
                break;
            default:
                av_log(avctx, AV_LOG_ERROR, "Invalid channel info size %d\n",
                       size);
                chan   = avctx->channels;
                chmask = avctx->channel_layout;
            }
            if (chan != avctx->channels) {
                av_log(avctx, AV_LOG_ERROR, "Block reports total %d channels, "
                       "decoder believes it's %d channels\n", chan,
                       avctx->channels);
                return -1;
            }
            if (!avctx->channel_layout)
                avctx->channel_layout = chmask;
            buf += size - 1;
            break;
        default:
            buf += size;
        }
        if (id & WP_IDF_ODD)
            buf++;
    }

    if (!got_terms) {
        av_log(avctx, AV_LOG_ERROR, "No block with decorrelation terms\n");
        return -1;
    }
    if (!got_weights) {
        av_log(avctx, AV_LOG_ERROR, "No block with decorrelation weights\n");
        return -1;
    }
    if (!got_samples) {
        av_log(avctx, AV_LOG_ERROR, "No block with decorrelation samples\n");
        return -1;
    }
    if (!got_entropy) {
        av_log(avctx, AV_LOG_ERROR, "No block with entropy info\n");
        return -1;
    }
    if (s->hybrid && !got_hybrid) {
        av_log(avctx, AV_LOG_ERROR, "Hybrid config not found\n");
        return -1;
    }
    if (!got_bs) {
        av_log(avctx, AV_LOG_ERROR, "Packed samples not found\n");
        return -1;
    }
    if (!got_float && avctx->sample_fmt == AV_SAMPLE_FMT_FLT) {
        av_log(avctx, AV_LOG_ERROR, "Float information not found\n");
        return -1;
    }
    if (s->got_extra_bits && avctx->sample_fmt != AV_SAMPLE_FMT_FLT) {
        const int size   = get_bits_left(&s->gb_extra_bits);
        const int wanted = s->samples * s->extra_bits << s->stereo_in;
        if (size < wanted) {
            av_log(avctx, AV_LOG_ERROR, "Too small EXTRABITS\n");
            s->got_extra_bits = 0;
        }
    }

    if (s->stereo_in) {
        if (avctx->sample_fmt == AV_SAMPLE_FMT_S16)
            samplecount = wv_unpack_stereo(s, &s->gb, samples, AV_SAMPLE_FMT_S16);
        else if (avctx->sample_fmt == AV_SAMPLE_FMT_S32)
            samplecount = wv_unpack_stereo(s, &s->gb, samples, AV_SAMPLE_FMT_S32);
        else
            samplecount = wv_unpack_stereo(s, &s->gb, samples, AV_SAMPLE_FMT_FLT);

        if (samplecount < 0)
            return -1;

        samplecount >>= 1;
    } else {
        const int channel_stride = avctx->channels;

        if (avctx->sample_fmt == AV_SAMPLE_FMT_S16)
            samplecount = wv_unpack_mono(s, &s->gb, samples, AV_SAMPLE_FMT_S16);
        else if (avctx->sample_fmt == AV_SAMPLE_FMT_S32)
            samplecount = wv_unpack_mono(s, &s->gb, samples, AV_SAMPLE_FMT_S32);
        else
            samplecount = wv_unpack_mono(s, &s->gb, samples, AV_SAMPLE_FMT_FLT);

        if (samplecount < 0)
            return -1;

        if (s->stereo && avctx->sample_fmt == AV_SAMPLE_FMT_S16) {
            int16_t *dst = (int16_t*)samples + 1;
            int16_t *src = (int16_t*)samples;
            int cnt = samplecount;
            while (cnt--) {
                *dst = *src;
                src += channel_stride;
                dst += channel_stride;
            }
        } else if (s->stereo && avctx->sample_fmt == AV_SAMPLE_FMT_S32) {
            int32_t *dst = (int32_t*)samples + 1;
            int32_t *src = (int32_t*)samples;
            int cnt = samplecount;
            while (cnt--) {
                *dst = *src;
                src += channel_stride;
                dst += channel_stride;
            }
        } else if (s->stereo) {
            float *dst = (float*)samples + 1;
            float *src = (float*)samples;
            int cnt = samplecount;
            while (cnt--) {
                *dst = *src;
                src += channel_stride;
                dst += channel_stride;
            }
        }
    }

    *got_frame_ptr = 1;

    return samplecount * bpp;
}

static void wavpack_decode_flush(AVCodecContext *avctx)
{
    WavpackContext *s = avctx->priv_data;
    int i;

    for (i = 0; i < s->fdec_num; i++)
        wv_reset_saved_context(s->fdec[i]);
}

static int wavpack_decode_frame(AVCodecContext *avctx, void *data,
                                int *got_frame_ptr, AVPacket *avpkt)
{
    WavpackContext *s  = avctx->priv_data;
    const uint8_t *buf = avpkt->data;
    int buf_size       = avpkt->size;
    AVFrame *frame     = data;
    int frame_size, ret, frame_flags;
    int samplecount = 0;

    s->block     = 0;
    s->ch_offset = 0;

    /* determine number of samples */
    if (s->mkv_mode) {
        s->samples  = AV_RL32(buf); buf += 4;
        frame_flags = AV_RL32(buf);
    } else {
        if (s->multichannel) {
            s->samples  = AV_RL32(buf + 4);
            frame_flags = AV_RL32(buf + 8);
        } else {
            s->samples  = AV_RL32(buf);
            frame_flags = AV_RL32(buf + 4);
        }
    }
    if (s->samples <= 0 || s->samples > WV_MAX_SAMPLES) {
        av_log(avctx, AV_LOG_ERROR, "Invalid number of samples: %d\n",
               s->samples);
        return AVERROR(EINVAL);
    }

    if (frame_flags & 0x80) {
        avctx->sample_fmt = AV_SAMPLE_FMT_FLT;
    } else if ((frame_flags & 0x03) <= 1) {
        avctx->sample_fmt = AV_SAMPLE_FMT_S16;
    } else {
        avctx->sample_fmt = AV_SAMPLE_FMT_S32;
        avctx->bits_per_raw_sample = ((frame_flags & 0x03) + 1) << 3;
    }

    /* get output buffer */
<<<<<<< HEAD
    frame->nb_samples = s->samples + 1;
    if ((ret = ff_get_buffer(avctx, frame)) < 0) {
=======
    frame->nb_samples = s->samples;
    if ((ret = ff_get_buffer(avctx, frame, 0)) < 0) {
>>>>>>> 759001c5
        av_log(avctx, AV_LOG_ERROR, "get_buffer() failed\n");
        return ret;
    }
    frame->nb_samples = s->samples;

    while (buf_size > 0) {
        if (!s->multichannel) {
            frame_size = buf_size;
        } else {
            if (!s->mkv_mode) {
                frame_size = AV_RL32(buf) - 12; buf += 4; buf_size -= 4;
            } else {
                if (buf_size < 12) //MKV files can have zero flags after last block
                    break;
                frame_size = AV_RL32(buf + 8) + 12;
            }
        }
        if (frame_size < 0 || frame_size > buf_size) {
            av_log(avctx, AV_LOG_ERROR, "Block %d has invalid size (size %d "
                   "vs. %d bytes left)\n", s->block, frame_size, buf_size);
            wavpack_decode_flush(avctx);
            return AVERROR_INVALIDDATA;
        }
        if ((samplecount = wavpack_decode_block(avctx, s->block,
                                                frame->data[0], got_frame_ptr,
                                                buf, frame_size)) < 0) {
            wavpack_decode_flush(avctx);
            return AVERROR_INVALIDDATA;
        }
        s->block++;
        buf += frame_size; buf_size -= frame_size;
    }

    return avpkt->size;
}

AVCodec ff_wavpack_decoder = {
    .name           = "wavpack",
    .type           = AVMEDIA_TYPE_AUDIO,
    .id             = AV_CODEC_ID_WAVPACK,
    .priv_data_size = sizeof(WavpackContext),
    .init           = wavpack_decode_init,
    .close          = wavpack_decode_end,
    .decode         = wavpack_decode_frame,
    .flush          = wavpack_decode_flush,
    .capabilities   = CODEC_CAP_SUBFRAMES | CODEC_CAP_DR1,
    .long_name      = NULL_IF_CONFIG_SMALL("WavPack"),
};<|MERGE_RESOLUTION|>--- conflicted
+++ resolved
@@ -1215,13 +1215,8 @@
     }
 
     /* get output buffer */
-<<<<<<< HEAD
     frame->nb_samples = s->samples + 1;
-    if ((ret = ff_get_buffer(avctx, frame)) < 0) {
-=======
-    frame->nb_samples = s->samples;
     if ((ret = ff_get_buffer(avctx, frame, 0)) < 0) {
->>>>>>> 759001c5
         av_log(avctx, AV_LOG_ERROR, "get_buffer() failed\n");
         return ret;
     }
