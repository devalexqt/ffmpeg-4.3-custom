/*
 * Copyright (C) 2001-2011 Michael Niedermayer <michaelni@gmx.at>
 *
 * This file is part of FFmpeg.
 *
 * FFmpeg is free software; you can redistribute it and/or
 * modify it under the terms of the GNU Lesser General Public
 * License as published by the Free Software Foundation; either
 * version 2.1 of the License, or (at your option) any later version.
 *
 * FFmpeg is distributed in the hope that it will be useful,
 * but WITHOUT ANY WARRANTY; without even the implied warranty of
 * MERCHANTABILITY or FITNESS FOR A PARTICULAR PURPOSE.  See the GNU
 * Lesser General Public License for more details.
 *
 * You should have received a copy of the GNU Lesser General Public
 * License along with FFmpeg; if not, write to the Free Software
 * Foundation, Inc., 51 Franklin Street, Fifth Floor, Boston, MA 02110-1301 USA
 */

#include <inttypes.h>
#include "config.h"
#include "libswscale/swscale.h"
#include "libswscale/swscale_internal.h"
#include "libavutil/attributes.h"
#include "libavutil/avassert.h"
#include "libavutil/intreadwrite.h"
#include "libavutil/x86/asm.h"
#include "libavutil/x86/cpu.h"
#include "libavutil/cpu.h"
#include "libavutil/pixdesc.h"

#if HAVE_INLINE_ASM

#define DITHER1XBPP

DECLARE_ASM_CONST(8, uint64_t, bF8)=       0xF8F8F8F8F8F8F8F8LL;
DECLARE_ASM_CONST(8, uint64_t, bFC)=       0xFCFCFCFCFCFCFCFCLL;
DECLARE_ASM_CONST(8, uint64_t, w10)=       0x0010001000100010LL;
DECLARE_ASM_CONST(8, uint64_t, w02)=       0x0002000200020002LL;

const DECLARE_ALIGNED(8, uint64_t, ff_dither4)[2] = {
    0x0103010301030103LL,
    0x0200020002000200LL,};

const DECLARE_ALIGNED(8, uint64_t, ff_dither8)[2] = {
    0x0602060206020602LL,
    0x0004000400040004LL,};

DECLARE_ASM_CONST(8, uint64_t, b16Mask)=   0x001F001F001F001FLL;
DECLARE_ASM_CONST(8, uint64_t, g16Mask)=   0x07E007E007E007E0LL;
DECLARE_ASM_CONST(8, uint64_t, r16Mask)=   0xF800F800F800F800LL;
DECLARE_ASM_CONST(8, uint64_t, b15Mask)=   0x001F001F001F001FLL;
DECLARE_ASM_CONST(8, uint64_t, g15Mask)=   0x03E003E003E003E0LL;
DECLARE_ASM_CONST(8, uint64_t, r15Mask)=   0x7C007C007C007C00LL;

DECLARE_ALIGNED(8, const uint64_t, ff_M24A)         = 0x00FF0000FF0000FFLL;
DECLARE_ALIGNED(8, const uint64_t, ff_M24B)         = 0xFF0000FF0000FF00LL;
DECLARE_ALIGNED(8, const uint64_t, ff_M24C)         = 0x0000FF0000FF0000LL;

DECLARE_ALIGNED(8, const uint64_t, ff_bgr2YCoeff)   = 0x000020E540830C8BULL;
DECLARE_ALIGNED(8, const uint64_t, ff_bgr2UCoeff)   = 0x0000ED0FDAC23831ULL;
DECLARE_ALIGNED(8, const uint64_t, ff_bgr2VCoeff)   = 0x00003831D0E6F6EAULL;

DECLARE_ALIGNED(8, const uint64_t, ff_bgr2YOffset)  = 0x1010101010101010ULL;
DECLARE_ALIGNED(8, const uint64_t, ff_bgr2UVOffset) = 0x8080808080808080ULL;
DECLARE_ALIGNED(8, const uint64_t, ff_w1111)        = 0x0001000100010001ULL;


//MMX versions
#if HAVE_MMX_INLINE
#undef RENAME
#define COMPILE_TEMPLATE_MMXEXT 0
#define RENAME(a) a ## _MMX
#include "swscale_template.c"
#endif

// MMXEXT versions
#if HAVE_MMXEXT_INLINE
#undef RENAME
#undef COMPILE_TEMPLATE_MMXEXT
#define COMPILE_TEMPLATE_MMXEXT 1
#define RENAME(a) a ## _MMXEXT
#include "swscale_template.c"
#endif

void updateMMXDitherTables(SwsContext *c, int dstY, int lumBufIndex, int chrBufIndex,
                           int lastInLumBuf, int lastInChrBuf)
{
    const int dstH= c->dstH;
    const int flags= c->flags;
    int16_t **lumPixBuf= c->lumPixBuf;
    int16_t **chrUPixBuf= c->chrUPixBuf;
    int16_t **alpPixBuf= c->alpPixBuf;
    const int vLumBufSize= c->vLumBufSize;
    const int vChrBufSize= c->vChrBufSize;
    int32_t *vLumFilterPos= c->vLumFilterPos;
    int32_t *vChrFilterPos= c->vChrFilterPos;
    int16_t *vLumFilter= c->vLumFilter;
    int16_t *vChrFilter= c->vChrFilter;
    int32_t *lumMmxFilter= c->lumMmxFilter;
    int32_t *chrMmxFilter= c->chrMmxFilter;
    int32_t av_unused *alpMmxFilter= c->alpMmxFilter;
    const int vLumFilterSize= c->vLumFilterSize;
    const int vChrFilterSize= c->vChrFilterSize;
    const int chrDstY= dstY>>c->chrDstVSubSample;
    const int firstLumSrcY= vLumFilterPos[dstY]; //First line needed as input
    const int firstChrSrcY= vChrFilterPos[chrDstY]; //First line needed as input

    c->blueDither= ff_dither8[dstY&1];
    if (c->dstFormat == AV_PIX_FMT_RGB555 || c->dstFormat == AV_PIX_FMT_BGR555)
        c->greenDither= ff_dither8[dstY&1];
    else
        c->greenDither= ff_dither4[dstY&1];
    c->redDither= ff_dither8[(dstY+1)&1];
    if (dstY < dstH - 2) {
        const int16_t **lumSrcPtr= (const int16_t **)(void*) lumPixBuf + lumBufIndex + firstLumSrcY - lastInLumBuf + vLumBufSize;
        const int16_t **chrUSrcPtr= (const int16_t **)(void*) chrUPixBuf + chrBufIndex + firstChrSrcY - lastInChrBuf + vChrBufSize;
        const int16_t **alpSrcPtr= (CONFIG_SWSCALE_ALPHA && alpPixBuf) ? (const int16_t **)(void*) alpPixBuf + lumBufIndex + firstLumSrcY - lastInLumBuf + vLumBufSize : NULL;
        int i;

        if (firstLumSrcY < 0 || firstLumSrcY + vLumFilterSize > c->srcH) {
            const int16_t **tmpY = (const int16_t **) lumPixBuf + 2 * vLumBufSize;
            int neg = -firstLumSrcY, i, end = FFMIN(c->srcH - firstLumSrcY, vLumFilterSize);
            for (i = 0; i < neg;            i++)
                tmpY[i] = lumSrcPtr[neg];
            for (     ; i < end;            i++)
                tmpY[i] = lumSrcPtr[i];
            for (     ; i < vLumFilterSize; i++)
                tmpY[i] = tmpY[i-1];
            lumSrcPtr = tmpY;

            if (alpSrcPtr) {
                const int16_t **tmpA = (const int16_t **) alpPixBuf + 2 * vLumBufSize;
                for (i = 0; i < neg;            i++)
                    tmpA[i] = alpSrcPtr[neg];
                for (     ; i < end;            i++)
                    tmpA[i] = alpSrcPtr[i];
                for (     ; i < vLumFilterSize; i++)
                    tmpA[i] = tmpA[i - 1];
                alpSrcPtr = tmpA;
            }
        }
        if (firstChrSrcY < 0 || firstChrSrcY + vChrFilterSize > c->chrSrcH) {
            const int16_t **tmpU = (const int16_t **) chrUPixBuf + 2 * vChrBufSize;
            int neg = -firstChrSrcY, i, end = FFMIN(c->chrSrcH - firstChrSrcY, vChrFilterSize);
            for (i = 0; i < neg;            i++) {
                tmpU[i] = chrUSrcPtr[neg];
            }
            for (     ; i < end;            i++) {
                tmpU[i] = chrUSrcPtr[i];
            }
            for (     ; i < vChrFilterSize; i++) {
                tmpU[i] = tmpU[i - 1];
            }
            chrUSrcPtr = tmpU;
        }

        if (flags & SWS_ACCURATE_RND) {
            int s= APCK_SIZE / 8;
            for (i=0; i<vLumFilterSize; i+=2) {
                *(const void**)&lumMmxFilter[s*i              ]= lumSrcPtr[i  ];
                *(const void**)&lumMmxFilter[s*i+APCK_PTR2/4  ]= lumSrcPtr[i+(vLumFilterSize>1)];
                lumMmxFilter[s*i+APCK_COEF/4  ]=
                lumMmxFilter[s*i+APCK_COEF/4+1]= vLumFilter[dstY*vLumFilterSize + i    ]
                + (vLumFilterSize>1 ? vLumFilter[dstY*vLumFilterSize + i + 1]<<16 : 0);
                if (CONFIG_SWSCALE_ALPHA && alpPixBuf) {
                    *(const void**)&alpMmxFilter[s*i              ]= alpSrcPtr[i  ];
                    *(const void**)&alpMmxFilter[s*i+APCK_PTR2/4  ]= alpSrcPtr[i+(vLumFilterSize>1)];
                    alpMmxFilter[s*i+APCK_COEF/4  ]=
                    alpMmxFilter[s*i+APCK_COEF/4+1]= lumMmxFilter[s*i+APCK_COEF/4  ];
                }
            }
            for (i=0; i<vChrFilterSize; i+=2) {
                *(const void**)&chrMmxFilter[s*i              ]= chrUSrcPtr[i  ];
                *(const void**)&chrMmxFilter[s*i+APCK_PTR2/4  ]= chrUSrcPtr[i+(vChrFilterSize>1)];
                chrMmxFilter[s*i+APCK_COEF/4  ]=
                chrMmxFilter[s*i+APCK_COEF/4+1]= vChrFilter[chrDstY*vChrFilterSize + i    ]
                + (vChrFilterSize>1 ? vChrFilter[chrDstY*vChrFilterSize + i + 1]<<16 : 0);
            }
        } else {
            for (i=0; i<vLumFilterSize; i++) {
                *(const void**)&lumMmxFilter[4*i+0]= lumSrcPtr[i];
                lumMmxFilter[4*i+2]=
                lumMmxFilter[4*i+3]=
                ((uint16_t)vLumFilter[dstY*vLumFilterSize + i])*0x10001U;
                if (CONFIG_SWSCALE_ALPHA && alpPixBuf) {
                    *(const void**)&alpMmxFilter[4*i+0]= alpSrcPtr[i];
                    alpMmxFilter[4*i+2]=
                    alpMmxFilter[4*i+3]= lumMmxFilter[4*i+2];
                }
            }
            for (i=0; i<vChrFilterSize; i++) {
                *(const void**)&chrMmxFilter[4*i+0]= chrUSrcPtr[i];
                chrMmxFilter[4*i+2]=
                chrMmxFilter[4*i+3]=
                ((uint16_t)vChrFilter[chrDstY*vChrFilterSize + i])*0x10001U;
            }
        }
    }
}

#if HAVE_MMXEXT
static void yuv2yuvX_sse3(const int16_t *filter, int filterSize,
                           const int16_t **src, uint8_t *dest, int dstW,
                           const uint8_t *dither, int offset)
{
    if(((int)dest) & 15){
        return yuv2yuvX_MMXEXT(filter, filterSize, src, dest, dstW, dither, offset);
    }
    if (offset) {
        __asm__ volatile("movq       (%0), %%xmm3\n\t"
                         "movdqa    %%xmm3, %%xmm4\n\t"
                         "psrlq       $24, %%xmm3\n\t"
                         "psllq       $40, %%xmm4\n\t"
                         "por       %%xmm4, %%xmm3\n\t"
                         :: "r"(dither)
                         );
    } else {
        __asm__ volatile("movq       (%0), %%xmm3\n\t"
                         :: "r"(dither)
                         );
    }
    filterSize--;
    __asm__ volatile(
        "pxor      %%xmm0, %%xmm0\n\t"
        "punpcklbw %%xmm0, %%xmm3\n\t"
        "movd          %0, %%xmm1\n\t"
        "punpcklwd %%xmm1, %%xmm1\n\t"
        "punpckldq %%xmm1, %%xmm1\n\t"
        "punpcklqdq %%xmm1, %%xmm1\n\t"
        "psllw         $3, %%xmm1\n\t"
        "paddw     %%xmm1, %%xmm3\n\t"
        "psraw         $4, %%xmm3\n\t"
        ::"m"(filterSize)
     );
    __asm__ volatile(
        "movdqa    %%xmm3, %%xmm4\n\t"
        "movdqa    %%xmm3, %%xmm7\n\t"
        "movl %3, %%ecx\n\t"
        "mov                                 %0, %%"REG_d"  \n\t"\
        "mov                        (%%"REG_d"), %%"REG_S"  \n\t"\
        ".p2align                             4             \n\t" /* FIXME Unroll? */\
        "1:                                                 \n\t"\
        "movddup                  8(%%"REG_d"), %%xmm0      \n\t" /* filterCoeff */\
        "movdqa              (%%"REG_S", %%"REG_c", 2), %%xmm2      \n\t" /* srcData */\
        "movdqa            16(%%"REG_S", %%"REG_c", 2), %%xmm5      \n\t" /* srcData */\
        "add                                $16, %%"REG_d"  \n\t"\
        "mov                        (%%"REG_d"), %%"REG_S"  \n\t"\
        "test                         %%"REG_S", %%"REG_S"  \n\t"\
        "pmulhw                           %%xmm0, %%xmm2      \n\t"\
        "pmulhw                           %%xmm0, %%xmm5      \n\t"\
        "paddw                            %%xmm2, %%xmm3      \n\t"\
        "paddw                            %%xmm5, %%xmm4      \n\t"\
        " jnz                                1b             \n\t"\
        "psraw                               $3, %%xmm3      \n\t"\
        "psraw                               $3, %%xmm4      \n\t"\
        "packuswb                         %%xmm4, %%xmm3      \n\t"
        "movntdq                          %%xmm3, (%1, %%"REG_c")\n\t"
        "add                         $16, %%"REG_c"         \n\t"\
        "cmp                          %2, %%"REG_c"         \n\t"\
        "movdqa    %%xmm7, %%xmm3\n\t"
        "movdqa    %%xmm7, %%xmm4\n\t"
        "mov                                 %0, %%"REG_d"  \n\t"\
        "mov                        (%%"REG_d"), %%"REG_S"  \n\t"\
        "jb                                  1b             \n\t"\
        :: "g" (filter),
           "r" (dest-offset), "g" ((x86_reg)(dstW+offset)), "m" (offset)
        : "%"REG_d, "%"REG_S, "%"REG_c
    );
}
#endif

#endif /* HAVE_INLINE_ASM */

#define SCALE_FUNC(filter_n, from_bpc, to_bpc, opt) \
void ff_hscale ## from_bpc ## to ## to_bpc ## _ ## filter_n ## _ ## opt( \
                                                SwsContext *c, int16_t *data, \
                                                int dstW, const uint8_t *src, \
                                                const int16_t *filter, \
                                                const int32_t *filterPos, int filterSize)

#define SCALE_FUNCS(filter_n, opt) \
    SCALE_FUNC(filter_n,  8, 15, opt); \
    SCALE_FUNC(filter_n,  9, 15, opt); \
    SCALE_FUNC(filter_n, 10, 15, opt); \
    SCALE_FUNC(filter_n, 12, 15, opt); \
    SCALE_FUNC(filter_n, 14, 15, opt); \
    SCALE_FUNC(filter_n, 16, 15, opt); \
    SCALE_FUNC(filter_n,  8, 19, opt); \
    SCALE_FUNC(filter_n,  9, 19, opt); \
    SCALE_FUNC(filter_n, 10, 19, opt); \
    SCALE_FUNC(filter_n, 12, 19, opt); \
    SCALE_FUNC(filter_n, 14, 19, opt); \
    SCALE_FUNC(filter_n, 16, 19, opt)

#define SCALE_FUNCS_MMX(opt) \
    SCALE_FUNCS(4, opt); \
    SCALE_FUNCS(8, opt); \
    SCALE_FUNCS(X, opt)

#define SCALE_FUNCS_SSE(opt) \
    SCALE_FUNCS(4, opt); \
    SCALE_FUNCS(8, opt); \
    SCALE_FUNCS(X4, opt); \
    SCALE_FUNCS(X8, opt)

#if ARCH_X86_32
SCALE_FUNCS_MMX(mmx);
#endif
SCALE_FUNCS_SSE(sse2);
SCALE_FUNCS_SSE(ssse3);
SCALE_FUNCS_SSE(sse4);

#define VSCALEX_FUNC(size, opt) \
void ff_yuv2planeX_ ## size ## _ ## opt(const int16_t *filter, int filterSize, \
                                        const int16_t **src, uint8_t *dest, int dstW, \
                                        const uint8_t *dither, int offset)
#define VSCALEX_FUNCS(opt) \
    VSCALEX_FUNC(8,  opt); \
    VSCALEX_FUNC(9,  opt); \
    VSCALEX_FUNC(10, opt)

#if ARCH_X86_32
VSCALEX_FUNCS(mmxext);
#endif
VSCALEX_FUNCS(sse2);
VSCALEX_FUNCS(sse4);
VSCALEX_FUNC(16, sse4);
VSCALEX_FUNCS(avx);

#define VSCALE_FUNC(size, opt) \
void ff_yuv2plane1_ ## size ## _ ## opt(const int16_t *src, uint8_t *dst, int dstW, \
                                        const uint8_t *dither, int offset)
#define VSCALE_FUNCS(opt1, opt2) \
    VSCALE_FUNC(8,  opt1); \
    VSCALE_FUNC(9,  opt2); \
    VSCALE_FUNC(10, opt2); \
    VSCALE_FUNC(16, opt1)

#if ARCH_X86_32
VSCALE_FUNCS(mmx, mmxext);
#endif
VSCALE_FUNCS(sse2, sse2);
VSCALE_FUNC(16, sse4);
VSCALE_FUNCS(avx, avx);

#define INPUT_Y_FUNC(fmt, opt) \
void ff_ ## fmt ## ToY_  ## opt(uint8_t *dst, const uint8_t *src, \
                                const uint8_t *unused1, const uint8_t *unused2, \
                                int w, uint32_t *unused)
#define INPUT_UV_FUNC(fmt, opt) \
void ff_ ## fmt ## ToUV_ ## opt(uint8_t *dstU, uint8_t *dstV, \
                                const uint8_t *unused0, \
                                const uint8_t *src1, \
                                const uint8_t *src2, \
                                int w, uint32_t *unused)
#define INPUT_FUNC(fmt, opt) \
    INPUT_Y_FUNC(fmt, opt); \
    INPUT_UV_FUNC(fmt, opt)
#define INPUT_FUNCS(opt) \
    INPUT_FUNC(uyvy, opt); \
    INPUT_FUNC(yuyv, opt); \
    INPUT_UV_FUNC(nv12, opt); \
    INPUT_UV_FUNC(nv21, opt); \
    INPUT_FUNC(rgba, opt); \
    INPUT_FUNC(bgra, opt); \
    INPUT_FUNC(argb, opt); \
    INPUT_FUNC(abgr, opt); \
    INPUT_FUNC(rgb24, opt); \
    INPUT_FUNC(bgr24, opt)

#if ARCH_X86_32
INPUT_FUNCS(mmx);
#endif
INPUT_FUNCS(sse2);
INPUT_FUNCS(ssse3);
INPUT_FUNCS(avx);

av_cold void ff_sws_init_swscale_x86(SwsContext *c)
{
    int cpu_flags = av_get_cpu_flags();

#if HAVE_MMX_INLINE
    if (cpu_flags & AV_CPU_FLAG_MMX)
        sws_init_swscale_MMX(c);
#endif
#if HAVE_MMXEXT_INLINE
    if (cpu_flags & AV_CPU_FLAG_MMXEXT)
<<<<<<< HEAD
        sws_init_swScale_MMXEXT(c);
    if (cpu_flags & AV_CPU_FLAG_SSE3){
        if(c->use_mmx_vfilter && !(c->flags & SWS_ACCURATE_RND))
            c->yuv2planeX = yuv2yuvX_sse3;
    }
=======
        sws_init_swscale_MMXEXT(c);
>>>>>>> a5195839
#endif

#define ASSIGN_SCALE_FUNC2(hscalefn, filtersize, opt1, opt2) do { \
    if (c->srcBpc == 8) { \
        hscalefn = c->dstBpc <= 14 ? ff_hscale8to15_ ## filtersize ## _ ## opt2 : \
                                     ff_hscale8to19_ ## filtersize ## _ ## opt1; \
    } else if (c->srcBpc == 9) { \
        hscalefn = c->dstBpc <= 14 ? ff_hscale9to15_ ## filtersize ## _ ## opt2 : \
                                     ff_hscale9to19_ ## filtersize ## _ ## opt1; \
    } else if (c->srcBpc == 10) { \
        hscalefn = c->dstBpc <= 14 ? ff_hscale10to15_ ## filtersize ## _ ## opt2 : \
                                     ff_hscale10to19_ ## filtersize ## _ ## opt1; \
    } else if (c->srcBpc == 12) { \
        hscalefn = c->dstBpc <= 14 ? ff_hscale12to15_ ## filtersize ## _ ## opt2 : \
                                     ff_hscale12to19_ ## filtersize ## _ ## opt1; \
    } else if (c->srcBpc == 14 || ((c->srcFormat==AV_PIX_FMT_PAL8||isAnyRGB(c->srcFormat)) && av_pix_fmt_desc_get(c->srcFormat)->comp[0].depth_minus1<15)) { \
        hscalefn = c->dstBpc <= 14 ? ff_hscale14to15_ ## filtersize ## _ ## opt2 : \
                                     ff_hscale14to19_ ## filtersize ## _ ## opt1; \
    } else { /* c->srcBpc == 16 */ \
        av_assert0(c->srcBpc == 16);\
        hscalefn = c->dstBpc <= 14 ? ff_hscale16to15_ ## filtersize ## _ ## opt2 : \
                                     ff_hscale16to19_ ## filtersize ## _ ## opt1; \
    } \
} while (0)
#define ASSIGN_MMX_SCALE_FUNC(hscalefn, filtersize, opt1, opt2) \
    switch (filtersize) { \
    case 4:  ASSIGN_SCALE_FUNC2(hscalefn, 4, opt1, opt2); break; \
    case 8:  ASSIGN_SCALE_FUNC2(hscalefn, 8, opt1, opt2); break; \
    default: ASSIGN_SCALE_FUNC2(hscalefn, X, opt1, opt2); break; \
    }
#define ASSIGN_VSCALEX_FUNC(vscalefn, opt, do_16_case, condition_8bit) \
switch(c->dstBpc){ \
    case 16:                          do_16_case;                          break; \
    case 10: if (!isBE(c->dstFormat)) vscalefn = ff_yuv2planeX_10_ ## opt; break; \
    case 9:  if (!isBE(c->dstFormat)) vscalefn = ff_yuv2planeX_9_  ## opt; break; \
    default: if (condition_8bit)    /*vscalefn = ff_yuv2planeX_8_  ## opt;*/ break; \
    }
#define ASSIGN_VSCALE_FUNC(vscalefn, opt1, opt2, opt2chk) \
    switch(c->dstBpc){ \
    case 16: if (!isBE(c->dstFormat))            vscalefn = ff_yuv2plane1_16_ ## opt1; break; \
    case 10: if (!isBE(c->dstFormat) && opt2chk) vscalefn = ff_yuv2plane1_10_ ## opt2; break; \
    case 9:  if (!isBE(c->dstFormat) && opt2chk) vscalefn = ff_yuv2plane1_9_  ## opt2;  break; \
    case 8:                                      vscalefn = ff_yuv2plane1_8_  ## opt1;  break; \
    default: av_assert0(c->dstBpc>8); \
    }
#define case_rgb(x, X, opt) \
        case AV_PIX_FMT_ ## X: \
            c->lumToYV12 = ff_ ## x ## ToY_ ## opt; \
            if (!c->chrSrcHSubSample) \
                c->chrToYV12 = ff_ ## x ## ToUV_ ## opt; \
            break
#if ARCH_X86_32
    if (EXTERNAL_MMX(cpu_flags)) {
        ASSIGN_MMX_SCALE_FUNC(c->hyScale, c->hLumFilterSize, mmx, mmx);
        ASSIGN_MMX_SCALE_FUNC(c->hcScale, c->hChrFilterSize, mmx, mmx);
        ASSIGN_VSCALE_FUNC(c->yuv2plane1, mmx, mmxext, cpu_flags & AV_CPU_FLAG_MMXEXT);

        switch (c->srcFormat) {
        case AV_PIX_FMT_Y400A:
            c->lumToYV12 = ff_yuyvToY_mmx;
            if (c->alpPixBuf)
                c->alpToYV12 = ff_uyvyToY_mmx;
            break;
        case AV_PIX_FMT_YUYV422:
            c->lumToYV12 = ff_yuyvToY_mmx;
            c->chrToYV12 = ff_yuyvToUV_mmx;
            break;
        case AV_PIX_FMT_UYVY422:
            c->lumToYV12 = ff_uyvyToY_mmx;
            c->chrToYV12 = ff_uyvyToUV_mmx;
            break;
        case AV_PIX_FMT_NV12:
            c->chrToYV12 = ff_nv12ToUV_mmx;
            break;
        case AV_PIX_FMT_NV21:
            c->chrToYV12 = ff_nv21ToUV_mmx;
            break;
        case_rgb(rgb24, RGB24, mmx);
        case_rgb(bgr24, BGR24, mmx);
        case_rgb(bgra,  BGRA,  mmx);
        case_rgb(rgba,  RGBA,  mmx);
        case_rgb(abgr,  ABGR,  mmx);
        case_rgb(argb,  ARGB,  mmx);
        default:
            break;
        }
    }
    if (EXTERNAL_MMXEXT(cpu_flags)) {
        ASSIGN_VSCALEX_FUNC(c->yuv2planeX, mmxext, , 1);
    }
#endif /* ARCH_X86_32 */
#define ASSIGN_SSE_SCALE_FUNC(hscalefn, filtersize, opt1, opt2) \
    switch (filtersize) { \
    case 4:  ASSIGN_SCALE_FUNC2(hscalefn, 4, opt1, opt2); break; \
    case 8:  ASSIGN_SCALE_FUNC2(hscalefn, 8, opt1, opt2); break; \
    default: if (filtersize & 4) ASSIGN_SCALE_FUNC2(hscalefn, X4, opt1, opt2); \
             else                ASSIGN_SCALE_FUNC2(hscalefn, X8, opt1, opt2); \
             break; \
    }
    if (EXTERNAL_SSE2(cpu_flags)) {
        ASSIGN_SSE_SCALE_FUNC(c->hyScale, c->hLumFilterSize, sse2, sse2);
        ASSIGN_SSE_SCALE_FUNC(c->hcScale, c->hChrFilterSize, sse2, sse2);
        ASSIGN_VSCALEX_FUNC(c->yuv2planeX, sse2, ,
                            HAVE_ALIGNED_STACK || ARCH_X86_64);
        ASSIGN_VSCALE_FUNC(c->yuv2plane1, sse2, sse2, 1);

        switch (c->srcFormat) {
        case AV_PIX_FMT_Y400A:
            c->lumToYV12 = ff_yuyvToY_sse2;
            if (c->alpPixBuf)
                c->alpToYV12 = ff_uyvyToY_sse2;
            break;
        case AV_PIX_FMT_YUYV422:
            c->lumToYV12 = ff_yuyvToY_sse2;
            c->chrToYV12 = ff_yuyvToUV_sse2;
            break;
        case AV_PIX_FMT_UYVY422:
            c->lumToYV12 = ff_uyvyToY_sse2;
            c->chrToYV12 = ff_uyvyToUV_sse2;
            break;
        case AV_PIX_FMT_NV12:
            c->chrToYV12 = ff_nv12ToUV_sse2;
            break;
        case AV_PIX_FMT_NV21:
            c->chrToYV12 = ff_nv21ToUV_sse2;
            break;
        case_rgb(rgb24, RGB24, sse2);
        case_rgb(bgr24, BGR24, sse2);
        case_rgb(bgra,  BGRA,  sse2);
        case_rgb(rgba,  RGBA,  sse2);
        case_rgb(abgr,  ABGR,  sse2);
        case_rgb(argb,  ARGB,  sse2);
        default:
            break;
        }
    }
    if (EXTERNAL_SSSE3(cpu_flags)) {
        ASSIGN_SSE_SCALE_FUNC(c->hyScale, c->hLumFilterSize, ssse3, ssse3);
        ASSIGN_SSE_SCALE_FUNC(c->hcScale, c->hChrFilterSize, ssse3, ssse3);
        switch (c->srcFormat) {
        case_rgb(rgb24, RGB24, ssse3);
        case_rgb(bgr24, BGR24, ssse3);
        default:
            break;
        }
    }
    if (EXTERNAL_SSE4(cpu_flags)) {
        /* Xto15 don't need special sse4 functions */
        ASSIGN_SSE_SCALE_FUNC(c->hyScale, c->hLumFilterSize, sse4, ssse3);
        ASSIGN_SSE_SCALE_FUNC(c->hcScale, c->hChrFilterSize, sse4, ssse3);
        ASSIGN_VSCALEX_FUNC(c->yuv2planeX, sse4,
                            if (!isBE(c->dstFormat)) c->yuv2planeX = ff_yuv2planeX_16_sse4,
                            HAVE_ALIGNED_STACK || ARCH_X86_64);
        if (c->dstBpc == 16 && !isBE(c->dstFormat))
            c->yuv2plane1 = ff_yuv2plane1_16_sse4;
    }

    if (EXTERNAL_AVX(cpu_flags)) {
        ASSIGN_VSCALEX_FUNC(c->yuv2planeX, avx, ,
                            HAVE_ALIGNED_STACK || ARCH_X86_64);
        ASSIGN_VSCALE_FUNC(c->yuv2plane1, avx, avx, 1);

        switch (c->srcFormat) {
        case AV_PIX_FMT_YUYV422:
            c->chrToYV12 = ff_yuyvToUV_avx;
            break;
        case AV_PIX_FMT_UYVY422:
            c->chrToYV12 = ff_uyvyToUV_avx;
            break;
        case AV_PIX_FMT_NV12:
            c->chrToYV12 = ff_nv12ToUV_avx;
            break;
        case AV_PIX_FMT_NV21:
            c->chrToYV12 = ff_nv21ToUV_avx;
            break;
        case_rgb(rgb24, RGB24, avx);
        case_rgb(bgr24, BGR24, avx);
        case_rgb(bgra,  BGRA,  avx);
        case_rgb(rgba,  RGBA,  avx);
        case_rgb(abgr,  ABGR,  avx);
        case_rgb(argb,  ARGB,  avx);
        default:
            break;
        }
    }
}<|MERGE_RESOLUTION|>--- conflicted
+++ resolved
@@ -387,15 +387,11 @@
 #endif
 #if HAVE_MMXEXT_INLINE
     if (cpu_flags & AV_CPU_FLAG_MMXEXT)
-<<<<<<< HEAD
-        sws_init_swScale_MMXEXT(c);
+        sws_init_swscale_MMXEXT(c);
     if (cpu_flags & AV_CPU_FLAG_SSE3){
         if(c->use_mmx_vfilter && !(c->flags & SWS_ACCURATE_RND))
             c->yuv2planeX = yuv2yuvX_sse3;
     }
-=======
-        sws_init_swscale_MMXEXT(c);
->>>>>>> a5195839
 #endif
 
 #define ASSIGN_SCALE_FUNC2(hscalefn, filtersize, opt1, opt2) do { \
