Never assume the API of libav* to be stable unless at least 1 month has passed
since the last major version increase or the API was added.

The last version increases were:
libavcodec:    2013-03-xx
libavdevice:   2013-03-xx
libavfilter:   2013-12-xx
libavformat:   2013-03-xx
libavresample: 2012-10-05
libpostproc:   2011-04-18
libswresample: 2011-09-19
libswscale:    2011-06-20
libavutil:     2012-10-22


API changes, most recent first:

<<<<<<< HEAD
2014-03-11 - 3f3229c - lavf 55.34.101 - avformat.h
  Set AVFormatContext.start_time_realtime when demuxing.

2014-xx-xx - xxxxxx - lavd 55.11.100 - avdevice.h
  Add av_input_audio_device_next().
  Add av_input_video_device_next().
  Add av_output_audio_device_next().
  Add av_output_video_device_next().

2014-02-24 - fff5262 / 1155fd0 - lavu 52.66.100 / 53.5.0 - frame.h
=======
2014-xx-xx - xxxxxxx - lavu 53.06.0 - pixfmt.h
  Add RGBA64 pixel format and variants.

2014-xx-xx - xxxxxxx - lavu 53.05.0 - frame.h
>>>>>>> 1481d24c
  Add av_frame_copy() for copying the frame data.

2014-02-24 - a66be60 - lswr 0.18.100 - swresample.h
  Add swr_is_initialized() for checking whether a resample context is initialized.

2014-02-22 - 5367c0b / 7e86c27 - lavr 1.2.0 - avresample.h
  Add avresample_is_open() for checking whether a resample context is open.

2014-02-19 - 6a24d77 / c3ecd96 - lavu 52.65.100 / 53.4.0  - opt.h
  Add AV_OPT_FLAG_EXPORT and AV_OPT_FLAG_READONLY to mark options meant (only)
  for reading.

2014-02-19 - f4c8d00 / 6bb8720 - lavu 52.64.101 / 53.3.1 - opt.h
  Deprecate unused AV_OPT_FLAG_METADATA.

2014-02-xx - xxxxxxx - lavd 55.10.100 - avdevice.h
  Add avdevice_list_devices() and avdevice_free_list_devices()

2014-02-16 - db3c970 - lavf 55.33.100 - avio.h
  Add avio_find_protocol_name() to find out the name of the protocol that would
  be selected for a given URL.

2014-02-15 - a2bc6c1 / c98f316 - lavu 52.64.100 / 53.3.0 - frame.h
  Add AV_FRAME_DATA_DOWNMIX_INFO value to the AVFrameSideDataType enum and
  downmix_info.h API, which identify downmix-related metadata.

2014-02-11 - 1b05ac2 - lavf 55.32.100 - avformat.h
  Add av_write_uncoded_frame() and av_interleaved_write_uncoded_frame().

2014-02-04 - 3adb5f8 / d9ae103 - lavf 55.30.100 / 55.11.0 - avformat.h
  Add AVFormatContext.max_interleave_delta for controlling amount of buffering
  when interleaving.

2014-02-02 - 5871ee5 - lavf 55.29.100 - avformat.h
  Add output_ts_offset muxing option to AVFormatContext.

2014-01-27 - 102bd64 - lavd 55.7.100 - avdevice.h
                       lavf 55.28.100 - avformat.h
  Add avdevice_dev_to_app_control_message() function.

2014-01-27 - 7151411 - lavd 55.6.100 - avdevice.h
                       lavf 55.27.100 - avformat.h
  Add avdevice_app_to_dev_control_message() function.

2014-01-24 - 86bee79 - lavf 55.26.100 - avformat.h
  Add AVFormatContext option metadata_header_padding to allow control over the
  amount of padding added.

2014-01-20 - eef74b2 / 93c553c - lavc 55.48.102 / 55.32.1 - avcodec.h
  Edges are not required anymore on video buffers allocated by get_buffer2()
  (i.e. as if the CODEC_FLAG_EMU_EDGE flag was always on). Deprecate
  CODEC_FLAG_EMU_EDGE and avcodec_get_edge_width().

2014-01-19 - 1a193c4 - lavf 55.25.100 - avformat.h
  Add avformat_get_mov_video_tags() and avformat_get_mov_audio_tags().

2014-01-19 - xxxxxxx - lavu 52.63.100 - rational.h
  Add av_make_q() function.

2014-01-05 - 4cf4da9 / 5b4797a - lavu 52.62.100 / 53.2.0 - frame.h
  Add AV_FRAME_DATA_MATRIXENCODING value to the AVFrameSideDataType enum, which
  identifies AVMatrixEncoding data.

2014-01-05 - 751385f / 5c437fb - lavu 52.61.100 / 53.1.0 - channel_layout.h
  Add values for various Dolby flags to the AVMatrixEncoding enum.

2014-01-04 - b317f94 - lavu 52.60.100 - mathematics.h
  Add av_add_stable() function.

2013-12-22 - 911676c - lavu 52.59.100 - avstring.h
  Add av_strnlen() function.

2013-12-09 - 64f73ac - lavu 52.57.100 - opencl.h
  Add av_opencl_benchmark() function.

2013-11-30 - 82b2e9c - lavu 52.56.100 - ffversion.h
  Moves version.h to libavutil/ffversion.h.
  Install ffversion.h and make it public.

2013-12-11 - 29c83d2 / b9fb59d,409a143 / 9431356,44967ab / d7b3ee9 - lavc 55.45.101 / 55.28.1 - avcodec.h
  av_frame_alloc(), av_frame_unref() and av_frame_free() now can and should be
  used instead of avcodec_alloc_frame(), avcodec_get_frame_defaults() and
  avcodec_free_frame() respectively. The latter three functions are deprecated.

2013-12-09 - 7a60348 / 7e244c6- - lavu 52.58.100 / 52.20.0 - frame.h
  Add AV_FRAME_DATA_STEREO3D value to the AVFrameSideDataType enum and
  stereo3d.h API, that identify codec-independent stereo3d information.

2013-11-26 - 625b290 / 1eaac1d- - lavu 52.55.100 / 52.19.0 - frame.h
  Add AV_FRAME_DATA_A53_CC value to the AVFrameSideDataType enum, which
  identifies ATSC A53 Part 4 Closed Captions data.

2013-11-22 - 6859065 - lavu 52.54.100 - avstring.h
  Add av_utf8_decode() function.

2013-11-22 - fb7d70c - lavc 55.44.100 - avcodec.h
  Add HEVC profiles

2013-11-20 - c28b61c - lavc 55.44.100 - avcodec.h
  Add av_packet_{un,}pack_dictionary()
  Add AV_PKT_METADATA_UPDATE side data type, used to transmit key/value
  strings between a stream and the application.

2013-11-14 - 7c888ae / cce3e0a - lavu 52.53.100 / 52.18.0 - mem.h
  Move av_fast_malloc() and av_fast_realloc() for libavcodec to libavutil.

2013-11-14 - b71e4d8 / 8941971 - lavc 55.43.100 / 55.27.0 - avcodec.h
  Deprecate AVCodecContext.error_rate, it is replaced by the 'error_rate'
  private option of the mpegvideo encoder family.

2013-11-14 - 31c09b7 / 728c465 - lavc 55.42.100 / 55.26.0 - vdpau.h
  Add av_vdpau_get_profile().
  Add av_vdpau_alloc_context(). This function must from now on be
  used for allocating AVVDPAUContext.

2013-11-04 - be41f21 / cd8f772 - lavc 55.41.100 / 55.25.0 - avcodec.h
                       lavu 52.51.100 - frame.h
  Add ITU-R BT.2020 and other not yet included values to color primaries,
  transfer characteristics and colorspaces.

2013-11-04 - 85cabf1 - lavu 52.50.100 - avutil.h
  Add av_fopen_utf8()

2013-10-31 - 78265fc / 28096e0 - lavu 52.49.100 / 52.17.0 - frame.h
  Add AVFrame.flags and AV_FRAME_FLAG_CORRUPT.

2013-10-27 - dbe6f9f - lavc 55.39.100 - avcodec.h
  Add CODEC_CAP_DELAY support to avcodec_decode_subtitle2.

2013-10-27 - d61617a - lavu 52.48.100 - parseutils.h
  Add av_get_known_color_name().

2013-10-17 - 8696e51 - lavu 52.47.100 - opt.h
  Add AV_OPT_TYPE_CHANNEL_LAYOUT and channel layout option handlers
  av_opt_get_channel_layout() and av_opt_set_channel_layout().

2013-10-06 - ccf96f8 -libswscale 2.5.101 - options.c
  Change default scaler to bicubic

2013-10-03 - e57dba0 - lavc 55.34.100 - avcodec.h
  Add av_codec_get_max_lowres()

2013-10-02 - 5082fcc - lavf 55.19.100 - avformat.h
  Add audio/video/subtitle AVCodec fields to AVFormatContext to force specific
  decoders

2013-09-28 - 7381d31 / 0767bfd - lavfi 3.88.100 / 3.11.0 - avfilter.h
  Add AVFilterGraph.execute and AVFilterGraph.opaque for custom slice threading
  implementations.

2013-09-21 - 85f8a3c / e208e6d - lavu 52.46.100 / 52.16.0 - pixfmt.h
  Add interleaved 4:2:2 8/10-bit formats AV_PIX_FMT_NV16 and
  AV_PIX_FMT_NV20.

2013-09-16 - c74c3fb / 3feb3d6 - lavu 52.44.100 / 52.15.0 - mem.h
  Add av_reallocp.

2013-09-04 - 3e1f507 - lavc 55.31.101 - avcodec.h
  avcodec_close() argument can be NULL.

2013-09-04 - 36cd017 - lavf 55.16.101 - avformat.h
  avformat_close_input() argument can be NULL and point on NULL.

2013-08-29 - e31db62 - lavf 55.15.100 - avformat.h
  Add av_format_get_probe_score().

2013-08-15 - 1e0e193 - lsws 2.5.100 -
  Add a sws_dither AVOption, allowing to set the dither algorithm used

2013-08-11 - d404fe35 - lavc 55.27.100 - vdpau.h
  Add a render2 alternative to the render callback function.

2013-08-11 - af05edc - lavc 55.26.100 - vdpau.h
  Add allocation function for AVVDPAUContext, allowing
  to extend it in the future without breaking ABI/API.

2013-08-10 - 67a580f / 5a9a9d4 - lavc 55.25.100 / 55.16.0 - avcodec.h
  Extend AVPacket API with av_packet_unref, av_packet_ref,
  av_packet_move_ref, av_packet_copy_props, av_packet_free_side_data.

2013-08-05 - 9547e3e / f824535 - lavc 55.22.100 / 55.13.0 - avcodec.h
  Deprecate the bitstream-related members from struct AVVDPAUContext.
  The bistream buffers no longer need to be explicitly freed.

2013-08-05 - 3b805dc / 549294f - lavc 55.21.100 / 55.12.0 - avcodec.h
  Deprecate the CODEC_CAP_HWACCEL_VDPAU codec capability. Use CODEC_CAP_HWACCEL
  and select the AV_PIX_FMT_VDPAU format with get_format() instead.

2013-08-05 - 4ee0984 / a0ad5d0 - lavu 52.41.100 / 52.14.0 - pixfmt.h
  Deprecate AV_PIX_FMT_VDPAU_*. Use AV_PIX_FMT_VDPAU instead.

2013-08-02 - 82fdfe8 / a8b1927 - lavc 55.20.100 / 55.11.0 - avcodec.h
  Add output_picture_number to AVCodecParserContext.

2013-07-23 - abc8110 - lavc 55.19.100 - avcodec.h
  Add avcodec_chroma_pos_to_enum()
  Add avcodec_enum_to_chroma_pos()

2013-07-03 - 838bd73 - lavfi 3.78.100 - avfilter.h
  Deprecate avfilter_graph_parse() in favor of the equivalent
  avfilter_graph_parse_ptr().

2013-06-24 - af5f9c0 / 95d5246 - lavc 55.17.100 / 55.10.0 - avcodec.h
  Add MPEG-2 AAC profiles

2013-06-25 - af5f9c0 / 95d5246 - lavf 55.10.100 - avformat.h
  Add AV_DISPOSITION_* flags to indicate text track kind.

2013-06-15 - 99b8cd0 - lavu 52.36.100
  Add AVRIPEMD:
   av_ripemd_alloc()
   av_ripemd_init()
   av_ripemd_update()
   av_ripemd_final()

2013-06-04 - 30b491f / fc962d4 - lavu 52.35.100 / 52.13.0 - mem.h
  Add av_realloc_array and av_reallocp_array

2013-05-30 - 682b227 - lavu 52.35.100
  Add AVSHA512:
   av_sha512_alloc()
   av_sha512_init()
   av_sha512_update()
   av_sha512_final()

2013-05-24 - 8d4e969 / 129bb23 - lavfi 3.10.0 / 3.70.100 - avfilter.h
  Add support for slice multithreading to lavfi. Filters supporting threading
  are marked with AVFILTER_FLAG_SLICE_THREADS.
  New fields AVFilterContext.thread_type, AVFilterGraph.thread_type and
  AVFilterGraph.nb_threads (accessible directly or through AVOptions) may be
  used to configure multithreading.

2013-05-24 - fe40a9f / 2a6eaea - lavu 52.12.0 / 52.34.100 - cpu.h
  Add av_cpu_count() function for getting the number of logical CPUs.

2013-05-24 - 0c25c39 / b493847 - lavc 55.7.0 / 55.12.100 - avcodec.h
  Add picture_structure to AVCodecParserContext.

2013-05-17 - 3a751ea - lavu 52.33.100 - opt.h
  Add AV_OPT_TYPE_COLOR value to AVOptionType enum.

2013-05-13 - e398416 - lavu 52.31.100 - mem.h
  Add av_dynarray2_add().

2013-05-12 - 1776177 - lavfi 3.65.100
  Add AVFILTER_FLAG_SUPPORT_TIMELINE* filter flags.

2013-04-19 - 380cfce - lavc 55.4.100
  Add AV_CODEC_PROP_TEXT_SUB property for text based subtitles codec.

2013-04-18 - 7c1a002 - lavf 55.3.100
  The matroska demuxer can now output proper verbatim ASS packets. It will
  become the default starting lavf 56.0.100.

2013-04-10 - af0d270 - lavu 25.26.100 - avutil.h,opt.h
  Add av_int_list_length()
  and av_opt_set_int_list().

2013-03-30 - 5c73645 - lavu 52.24.100 - samplefmt.h
  Add av_samples_alloc_array_and_samples().

2013-03-29 - ef7b6b4 - lavf 55.1.100 - avformat.h
  Add av_guess_frame_rate()

2013-03-20 - 8d928a9 - lavu 52.22.100 - opt.h
  Add AV_OPT_TYPE_DURATION value to AVOptionType enum.

2013-03-17 - 7aa9af5 - lavu 52.20.100 - opt.h
  Add AV_OPT_TYPE_VIDEO_RATE value to AVOptionType enum.

2013-03-07 - 9767ec6 - lavu 52.18.100 - avstring.h,bprint.h
  Add av_escape() and av_bprint_escape() API.

2013-02-24 - b59cd08 - lavfi 3.41.100 - buffersink.h
  Add sample_rates field to AVABufferSinkParams.

2013-01-17 - a1a707f - lavf 54.61.100
  Add av_codec_get_tag2().

2013-01-01 - 2eb2e17 - lavfi 3.34.100
  Add avfilter_get_audio_buffer_ref_from_arrays_channels.

2012-12-20 - 34de47aa - lavfi 3.29.100 - avfilter.h
  Add AVFilterLink.channels, avfilter_link_get_channels()
  and avfilter_ref_get_channels().

2012-12-15 - 96d815fc - lavc 54.80.100 - avcodec.h
  Add pkt_size field to AVFrame.

2012-11-25 - c70ec631 - lavu 52.9.100 - opt.h
  Add the following convenience functions to opt.h:
   av_opt_get_image_size
   av_opt_get_pixel_fmt
   av_opt_get_sample_fmt
   av_opt_set_image_size
   av_opt_set_pixel_fmt
   av_opt_set_sample_fmt

2012-11-17 - 4cd74c81 - lavu 52.8.100 - bprint.h
  Add av_bprint_strftime().

2012-11-15 - 92648107 - lavu 52.7.100 - opt.h
  Add av_opt_get_key_value().

2012-11-13 - 79456652 - lavfi 3.23.100 - avfilter.h
  Add channels field to AVFilterBufferRefAudioProps.

2012-11-03 - 481fdeee - lavu 52.3.100 - opt.h
  Add AV_OPT_TYPE_SAMPLE_FMT value to AVOptionType enum.

2012-10-21 - 6fb2fd8 - lavc  54.68.100 - avcodec.h
                       lavfi  3.20.100 - avfilter.h
  Add AV_PKT_DATA_STRINGS_METADATA side data type, used to transmit key/value
  strings between AVPacket and AVFrame, and add metadata field to
  AVCodecContext (which shall not be accessed by users; see AVFrame metadata
  instead).

2012-09-27 - a70b493 - lavd 54.3.100 - version.h
  Add LIBAVDEVICE_IDENT symbol.

2012-09-27 - a70b493 - lavfi 3.18.100 - version.h
  Add LIBAVFILTER_IDENT symbol.

2012-09-27 - a70b493 - libswr 0.16.100 - version.h
  Add LIBSWRESAMPLE_VERSION, LIBSWRESAMPLE_BUILD
  and LIBSWRESAMPLE_IDENT symbols.

2012-09-06 - 29e972f - lavu 51.72.100 - parseutils.h
  Add av_small_strptime() time parsing function.

  Can be used as a stripped-down replacement for strptime(), on
  systems which do not support it.

2012-08-25 - 2626cc4 - lavf 54.28.100
  Matroska demuxer now identifies SRT subtitles as AV_CODEC_ID_SUBRIP instead
  of AV_CODEC_ID_TEXT.

2012-08-13 - 5c0d8bc - lavfi 3.8.100 - avfilter.h
  Add avfilter_get_class() function, and priv_class field to AVFilter
  struct.

2012-08-12 - a25346e - lavu 51.69.100 - opt.h
  Add AV_OPT_FLAG_FILTERING_PARAM symbol in opt.h.

2012-07-31 - 23fc4dd - lavc 54.46.100
  Add channels field to AVFrame.

2012-07-30 - f893904 - lavu 51.66.100
  Add av_get_channel_description()
  and av_get_standard_channel_layout() functions.

2012-07-21 - 016a472 - lavc 54.43.100
  Add decode_error_flags field to AVFrame.

2012-07-20 - b062936 - lavf 54.18.100
  Add avformat_match_stream_specifier() function.

2012-07-14 - f49ec1b - lavc 54.38.100 - avcodec.h
  Add metadata to AVFrame, and the accessor functions
  av_frame_get_metadata() and av_frame_set_metadata().

2012-07-10 - 0e003d8 - lavc 54.33.100
  Add av_fast_padded_mallocz().

2012-07-10 - 21d5609 - lavfi 3.2.0 - avfilter.h
  Add init_opaque() callback to AVFilter struct.

2012-06-26 - e6674e4 - lavu 51.63.100 - imgutils.h
  Add functions to libavutil/imgutils.h:
  av_image_get_buffer_size()
  av_image_fill_arrays()
  av_image_copy_to_buffer()

2012-06-24 - c41899a - lavu 51.62.100 - version.h
  version moved from avutil.h to version.h

2012-04-11 - 359abb1 - lavu 51.58.100 - error.h
  Add av_make_error_string() and av_err2str() utilities to
  libavutil/error.h.

2012-06-05 - 62b39d4 - lavc 54.24.100
  Add pkt_duration field to AVFrame.

2012-05-24 - f2ee065 - lavu 51.54.100
  Move AVPALETTE_SIZE and AVPALETTE_COUNT macros from
  libavcodec/avcodec.h to libavutil/pixfmt.h.

2012-05-14 - 94a9ac1 - lavf 54.5.100
  Add av_guess_sample_aspect_ratio() function.

2012-04-20 - 65fa7bc - lavfi 2.70.100
  Add avfilter_unref_bufferp() to avfilter.h.

2012-04-13 - 162e400 - lavfi 2.68.100
  Install libavfilter/asrc_abuffer.h public header.

2012-03-26 - a67d9cf - lavfi 2.66.100
  Add avfilter_fill_frame_from_{audio_,}buffer_ref() functions.

2013-05-15 - ff46809 / e6c4ac7 - lavu 52.32.100 / 52.11.0 - pixdesc.h
  Replace PIX_FMT_* flags with AV_PIX_FMT_FLAG_*.

2013-04-03 - 6fc58a8 / 507b1e4 - lavc 55.7.100 / 55.4.0 - avcodec.h
  Add field_order to AVCodecParserContext.

2013-04-19 - f4b05cd / 5e83d9a - lavc 55.5.100 / 55.2.0 - avcodec.h
  Add CODEC_FLAG_UNALIGNED to allow decoders to produce unaligned output.

2013-04-11 - lavfi 3.53.100 / 3.8.0
  231fd44 / 38f0c07 - Move all content from avfiltergraph.h to avfilter.h. Deprecate
            avfilterhraph.h, user applications should include just avfilter.h
  86070b8 / bc1a985 - Add avfilter_graph_alloc_filter(), deprecate avfilter_open() and
            avfilter_graph_add_filter().
  4fde705 / 1113672 - Add AVFilterContext.graph pointing to the AVFilterGraph that contains the
            filter.
  710b0aa / 48a5ada - Add avfilter_init_str(), deprecate avfilter_init_filter().
  46de9ba / 1ba95a9 - Add avfilter_init_dict().
  16fc24b / 7cdd737 - Add AVFilter.flags field and AVFILTER_FLAG_DYNAMIC_{INPUTS,OUTPUTS} flags.
  f4db6bf / 7e8fe4b - Add avfilter_pad_count() for counting filter inputs/outputs.
  835cc0f / fa2a34c - Add avfilter_next(), deprecate av_filter_next().
            Deprecate avfilter_uninit().

2013-04-09 - lavfi 3.51.100 / 3.7.0 - avfilter.h
  0594ef0 / b439c99 - Add AVFilter.priv_class for exporting filter options through the
            AVOptions API in the similar way private options work in lavc and lavf.
  44d4488 / 8114c10 - Add avfilter_get_class().
  Switch all filters to use AVOptions.

2013-03-19 - 17ebef2 / 2c328a9 - lavu 52.20.100 / 52.9.0 - pixdesc.h
  Add av_pix_fmt_count_planes() function for counting planes in a pixel format.

2013-03-16 - ecade98 / 42c7c61 - lavfi 3.47.100 / 3.6.0
  Add AVFilterGraph.nb_filters, deprecate AVFilterGraph.filter_count.

2013-03-08 - Reference counted buffers - lavu 52.8.0, lavc 55.0.100 / 55.0.0, lavf 55.0.100 / 55.0.0,
lavd 54.4.100 / 54.0.0, lavfi 3.5.0
  36099df / 8e401db, 532f31a / 1cec062 - add a new API for reference counted buffers and buffer
                     pools (new header libavutil/buffer.h).
  2653e12 / 1afddbe - add AVPacket.buf to allow reference counting for the AVPacket data.
            Add av_packet_from_data() function for constructing packets from
            av_malloc()ed data.
  c4e8821 / 7ecc2d4 - move AVFrame from lavc to lavu (new header libavutil/frame.h), add
            AVFrame.buf/extended_buf to allow reference counting for the AVFrame
            data. Add new API for working with reference-counted AVFrames.
  80e9e63 / 759001c - add the refcounted_frames field to AVCodecContext to make audio and
            video decoders return reference-counted frames. Add get_buffer2()
            callback to AVCodecContext which allocates reference-counted frames.
            Add avcodec_default_get_buffer2() as the default get_buffer2()
            implementation.
            Deprecate AVCodecContext.get_buffer() / release_buffer() /
            reget_buffer(), avcodec_default_get_buffer(),
            avcodec_default_reget_buffer(), avcodec_default_release_buffer().
            Remove avcodec_default_free_buffers(), which should not have ever
            been called from outside of lavc.
            Deprecate the following AVFrame fields:
                * base -- is now stored in AVBufferRef
                * reference, type, buffer_hints -- are unnecessary in the new API
                * hwaccel_picture_private, owner, thread_opaque -- should not
                  have been acessed from outside of lavc
                * qscale_table, qstride, qscale_type, mbskip_table, motion_val,
                  mb_type, dct_coeff, ref_index -- mpegvideo-specific tables,
                  which are not exported anymore.
  a05a44e / 7e35037 - switch libavfilter to use AVFrame instead of AVFilterBufferRef. Add
            av_buffersrc_add_frame(), deprecate av_buffersrc_buffer().
            Add av_buffersink_get_frame() and av_buffersink_get_samples(),
            deprecate av_buffersink_read() and av_buffersink_read_samples().
            Deprecate AVFilterBufferRef and all functions for working with it.

2013-03-17 - 6c17ff8 / 12c5c1d - lavu 52.19.100 / 52.8.0 - avstring.h
  Add av_isdigit, av_isgraph, av_isspace, av_isxdigit.

2013-02-23 - 71cf094 / 9f12235 - lavfi 3.40.100 / 3.4.0 - avfiltergraph.h
  Add resample_lavr_opts to AVFilterGraph for setting libavresample options
  for auto-inserted resample filters.

2013-01-25 - e7e14bc / 38c1466 - lavu 52.17.100 / 52.7.0 - dict.h
  Add av_dict_parse_string() to set multiple key/value pairs at once from a
  string.

2013-01-25 - 25be630 / b85a5e8 - lavu 52.16.100 / 52.6.0 - avstring.h
  Add av_strnstr()

2013-01-15 - e7e0186 / 8ee288d - lavu 52.15.100 / 52.5.0 - hmac.h
  Add AVHMAC.

2013-01-13 - 8ee7b38 / 44e065d - lavc 54.87.100 / 54.36.0 - vdpau.h
  Add AVVDPAUContext struct for VDPAU hardware-accelerated decoding.

2013-01-12 - dae382b / 169fb94 - lavu 52.14.100 / 52.4.0 - pixdesc.h
  Add AV_PIX_FMT_VDPAU flag.

2013-01-07 - 249fca3 / 074a00d - lavr 1.1.0
  Add avresample_set_channel_mapping() for input channel reordering,
  duplication, and silencing.

2012-12-29 - 2ce43b3 / d8fd06c - lavu 52.13.100 / 52.3.0 - avstring.h
  Add av_basename() and av_dirname().

2012-11-11 - 03b0787 / 5980f5d - lavu 52.6.100 / 52.2.0 - audioconvert.h
  Rename audioconvert.h to channel_layout.h. audioconvert.h is now deprecated.

2012-11-05 - 7d26be6 / dfde8a3 - lavu 52.5.100 / 52.1.0 - intmath.h
  Add av_ctz() for trailing zero bit count

2012-10-21 - e3a91c5 / a893655 - lavu 51.77.100 / 51.45.0 - error.h
  Add AVERROR_EXPERIMENTAL

2012-10-12 - a33ed6b / d2fcb35 - lavu 51.76.100 / 51.44.0 - pixdesc.h
  Add functions for accessing pixel format descriptors.
  Accessing the av_pix_fmt_descriptors array directly is now
  deprecated.

2012-10-11 - f391e40 / 9a92aea - lavu 51.75.100 / 51.43.0 - aes.h, md5.h, sha.h, tree.h
  Add functions for allocating the opaque contexts for the algorithms,

2012-10-10 - de31814 / b522000 - lavf 54.32.100 / 54.18.0 - avio.h
  Add avio_closep to complement avio_close.

2012-10-08 - ae77266 / 78071a1 - lavu 51.74.100 / 51.42.0 - pixfmt.h
  Rename PixelFormat to AVPixelFormat and all PIX_FMT_* to AV_PIX_FMT_*.
  To provide backwards compatibility, PixelFormat is now #defined as
  AVPixelFormat.
  Note that this can break user code that includes pixfmt.h and uses the
  'PixelFormat' identifier. Such code should either #undef PixelFormat
  or stop using the PixelFormat name.

2012-10-05 - 55c49af / e7ba5b1 - lavr 1.0.0 - avresample.h
  Data planes parameters to avresample_convert() and
  avresample_read() are now uint8_t** instead of void**.
  Libavresample is now stable.

2012-09-24 - 46a3595 / a42aada - lavc 54.59.100 / 54.28.0 - avcodec.h
  Add avcodec_free_frame(). This function must now
  be used for freeing an AVFrame.

2012-09-12 - e3e09f2 / 8919fee - lavu 51.73.100 / 51.41.0 - audioconvert.h
  Added AV_CH_LOW_FREQUENCY_2 channel mask value.

2012-09-04 - b21b5b0 / 686a329 - lavu 51.71.100 / 51.40.0 - opt.h
  Reordered the fields in default_val in AVOption, changed which
  default_val field is used for which AVOptionType.

2012-08-30 - 98298eb / a231832 - lavc 54.54.101 / 54.26.1 - avcodec.h
  Add codec descriptor properties AV_CODEC_PROP_LOSSY and
  AV_CODEC_PROP_LOSSLESS.

2012-08-18 - lavc 54.26 - avcodec.h
  Add codec descriptors for accessing codec properties without having
  to refer to a specific decoder or encoder.

  f5f3684 / c223d79 - Add an AVCodecDescriptor struct and functions
            avcodec_descriptor_get() and avcodec_descriptor_next().
  f5f3684 / 51efed1 - Add AVCodecDescriptor.props and AV_CODEC_PROP_INTRA_ONLY.
  6c180b3 / 91e59fe - Add avcodec_descriptor_get_by_name().

2012-08-08 - f5f3684 / 987170c - lavu 51.68.100 / 51.38.0 - dict.h
  Add av_dict_count().

2012-08-07 - 7a72695 / 104e10f - lavc 54.51.100 / 54.25.0 - avcodec.h
  Rename CodecID to AVCodecID and all CODEC_ID_* to AV_CODEC_ID_*.
  To provide backwards compatibility, CodecID is now #defined as AVCodecID.
  Note that this can break user code that includes avcodec.h and uses the
  'CodecID' identifier. Such code should either #undef CodecID or stop using the
  CodecID name.

2012-08-03 - e776ee8 / 239fdf1 - lavu 51.66.101 / 51.37.1 - cpu.h
                       lsws 2.1.1   - swscale.h
  Rename AV_CPU_FLAG_MMX2  ---> AV_CPU_FLAG_MMXEXT.
  Rename SWS_CPU_CAPS_MMX2 ---> SWS_CPU_CAPS_MMXEXT.

2012-07-29 - 7c26761 / 681ed00 - lavf 54.22.100 / 54.13.0 - avformat.h
  Add AVFMT_FLAG_NOBUFFER for low latency use cases.

2012-07-10 - fbe0245 / f3e5e6f - lavu 51.65.100 / 51.37.0
  Add av_malloc_array() and av_mallocz_array()

2012-06-22 - e847f41 / d3d3a32 - lavu 51.61.100 / 51.34.0
  Add av_usleep()

2012-06-20 - 4da42eb / ae0a301 - lavu 51.60.100 / 51.33.0
  Move av_gettime() to libavutil, add libavutil/time.h

2012-06-09 - 82edf67 / 3971be0 - lavr 0.0.3
  Add a parameter to avresample_build_matrix() for Dolby/DPLII downmixing.

2012-06-12 - c7b9eab / 9baeff9 - lavfi 2.79.100 / 2.23.0 - avfilter.h
  Add AVFilterContext.nb_inputs/outputs. Deprecate
  AVFilterContext.input/output_count.

2012-06-12 - c7b9eab / 84b9fbe - lavfi 2.79.100 / 2.22.0 - avfilter.h
  Add avfilter_pad_get_type() and avfilter_pad_get_name(). Those
  should now be used instead of accessing AVFilterPad members
  directly.

2012-06-12 - 3630a07 / b0f0dfc - lavu 51.57.100 / 51.32.0 - audioconvert.h
  Add av_get_channel_layout_channel_index(), av_get_channel_name()
  and av_channel_layout_extract_channel().

2012-05-25 - 53ce990 / 154486f - lavu 51.55.100 / 51.31.0 - opt.h
  Add av_opt_set_bin()

2012-05-15 - lavfi 2.74.100 / 2.17.0
  Add support for audio filters
  61930bd / ac71230, 1cbf7fb / a2cd9be - add video/audio buffer sink in a new installed
                    header buffersink.h
  1cbf7fb / 720c6b7 - add av_buffersrc_write_frame(), deprecate
            av_vsrc_buffer_add_frame()
  61930bd / ab16504 - add avfilter_copy_buf_props()
  61930bd / 9453c9e - add extended_data to AVFilterBuffer
  61930bd / 1b8c927 - add avfilter_get_audio_buffer_ref_from_arrays()

2012-05-09 - lavu 51.53.100 / 51.30.0 - samplefmt.h
  61930bd / 142e740 - add av_samples_copy()
  61930bd / 6d7f617 - add av_samples_set_silence()

2012-05-09 - 61930bd / a5117a2 - lavc 54.21.101 / 54.13.1
  For audio formats with fixed frame size, the last frame
  no longer needs to be padded with silence, libavcodec
  will handle this internally (effectively all encoders
  behave as if they had CODEC_CAP_SMALL_LAST_FRAME set).

2012-05-07 - 653d117 / 828bd08 - lavc 54.20.100 / 54.13.0 - avcodec.h
  Add sample_rate and channel_layout fields to AVFrame.

2012-05-01 - 2330eb1 / 4010d72 - lavr 0.0.1
  Change AV_MIX_COEFF_TYPE_Q6 to AV_MIX_COEFF_TYPE_Q8.

2012-04-25 - e890b68 / 3527a73 - lavu 51.48.100 / 51.29.0 - cpu.h
  Add av_parse_cpu_flags()

2012-04-24 - 3ead79e / c8af852 - lavr 0.0.0
  Add libavresample audio conversion library

2012-04-20 - 3194ab7 / 0c0d1bc - lavu 51.47.100 / 51.28.0 - audio_fifo.h
  Add audio FIFO functions:
    av_audio_fifo_free()
    av_audio_fifo_alloc()
    av_audio_fifo_realloc()
    av_audio_fifo_write()
    av_audio_fifo_read()
    av_audio_fifo_drain()
    av_audio_fifo_reset()
    av_audio_fifo_size()
    av_audio_fifo_space()

2012-04-14 - lavfi 2.70.100 / 2.16.0 - avfiltergraph.h
  7432bcf / d7bcc71 Add avfilter_graph_parse2().

2012-04-08 - 6bfb304 / 4d693b0 - lavu 51.46.100 / 51.27.0 - samplefmt.h
  Add av_get_packed_sample_fmt() and av_get_planar_sample_fmt()

2012-03-21 - b75c67d - lavu 51.43.100
  Add bprint.h for bprint API.

2012-02-21 - 9cbf17e - lavc 54.4.100
  Add av_get_pcm_codec() function.

2012-02-16 - 560b224 - libswr 0.7.100
  Add swr_set_matrix() function.

2012-02-09 - c28e7af - lavu 51.39.100
  Add a new installed header libavutil/timestamp.h with timestamp
  utilities.

2012-02-06 - 70ffda3 - lavu 51.38.100
  Add av_parse_ratio() function to parseutils.h.

2012-02-06 - 70ffda3 - lavu 51.38.100
  Add AV_LOG_MAX_OFFSET macro to log.h.

2012-02-02 - 0eaa123 - lavu 51.37.100
  Add public timecode helpers.

2012-01-24 - 0c3577b - lavfi 2.60.100
  Add avfilter_graph_dump.

2012-03-20 - 0ebd836 / 3c90cc2 - lavfo 54.2.0
  Deprecate av_read_packet(), use av_read_frame() with
  AVFMT_FLAG_NOPARSE | AVFMT_FLAG_NOFILLIN in AVFormatContext.flags

2012-03-05 - lavc 54.10.100 / 54.8.0
  f095391 / 6699d07 Add av_get_exact_bits_per_sample()
  f095391 / 9524cf7 Add av_get_audio_frame_duration()

2012-03-04 - 2af8f2c / 44fe77b - lavc 54.8.100 / 54.7.0 - avcodec.h
  Add av_codec_is_encoder/decoder().

2012-03-01 - 1eb7f39 / 442c132 - lavc 54.5.100 / 54.3.0 - avcodec.h
  Add av_packet_shrink_side_data.

2012-02-29 - 79ae084 / dd2a4bc - lavf 54.2.100 / 54.2.0 - avformat.h
  Add AVStream.attached_pic and AV_DISPOSITION_ATTACHED_PIC,
  used for dealing with attached pictures/cover art.

2012-02-25 - 305e4b3 / c9bca80 - lavu 51.41.100 / 51.24.0 - error.h
  Add AVERROR_UNKNOWN
  NOTE: this was backported to 0.8

2012-02-20 - eadd426 / e9cda85 - lavc 54.2.100 / 54.2.0
  Add duration field to AVCodecParserContext

2012-02-20 - eadd426 / 0b42a93 - lavu 51.40.100 / 51.23.1 - mathematics.h
  Add av_rescale_q_rnd()

2012-02-08 - f2b20b7 / 38d5533 - lavu 51.38.101 / 51.22.1 - pixdesc.h
  Add PIX_FMT_PSEUDOPAL flag.

2012-02-08 - f2b20b7 / 52f82a1 - lavc 54.2.100 / 54.1.0
  Add avcodec_encode_video2() and deprecate avcodec_encode_video().

2012-02-01 - 4c677df / 316fc74 - lavc 54.1.0
  Add av_fast_padded_malloc() as alternative for av_realloc() when aligned
  memory is required. The buffer will always have FF_INPUT_BUFFER_PADDING_SIZE
  zero-padded bytes at the end.

2012-01-31 - a369a6b / dd6d3b0 - lavf 54.1.0
  Add avformat_get_riff_video_tags() and avformat_get_riff_audio_tags().
  NOTE: this was backported to 0.8

2012-01-31 - a369a6b / af08d9a - lavc 54.1.0
  Add avcodec_is_open() function.
  NOTE: this was backported to 0.8

2012-01-30 - 151ecc2 / 8b93312 - lavu 51.36.100 / 51.22.0 - intfloat.h
  Add a new installed header libavutil/intfloat.h with int/float punning
  functions.
  NOTE: this was backported to 0.8

2012-01-25 - lavf 53.31.100 / 53.22.0
  3c5fe5b / f1caf01 Allow doing av_write_frame(ctx, NULL) for flushing possible
          buffered data within a muxer. Added AVFMT_ALLOW_FLUSH for
          muxers supporting it (av_write_frame makes sure it is called
          only for muxers with this flag).

2012-01-15 - lavc 53.56.105 / 53.34.0
  New audio encoding API:
  67f5650 / b2c75b6 Add CODEC_CAP_VARIABLE_FRAME_SIZE capability for use by audio
          encoders.
  67f5650 / 5ee5fa0 Add avcodec_fill_audio_frame() as a convenience function.
  67f5650 / b2c75b6 Add avcodec_encode_audio2() and deprecate avcodec_encode_audio().
          Add AVCodec.encode2().

2012-01-12 - b18e17e / 3167dc9 - lavfi 2.59.100 / 2.15.0
  Add a new installed header -- libavfilter/version.h -- with version macros.

2011-12-08 - a502939 - lavfi 2.52.0
  Add av_buffersink_poll_frame() to buffersink.h.

2011-12-08 - 26c6fec - lavu 51.31.0
  Add av_log_format_line.

2011-12-03 - 976b095 - lavu 51.30.0
  Add AVERROR_BUG.

2011-11-24 - 573ffbb - lavu 51.28.1
  Add av_get_alt_sample_fmt() to samplefmt.h.

2011-11-03 - 96949da - lavu 51.23.0
  Add av_strcasecmp() and av_strncasecmp() to avstring.h.

2011-10-20 - b35e9e1 - lavu 51.22.0
  Add av_strtok() to avstring.h.

2012-01-03 - ad1c8dd / b73ec05 - lavu 51.34.100 / 51.21.0
  Add av_popcount64

2011-12-18 - 7c29313 / 8400b12 - lavc 53.46.1 / 53.28.1
  Deprecate AVFrame.age. The field is unused.

2011-12-12 - 8bc7fe4 / 5266045 - lavf 53.25.0 / 53.17.0
  Add avformat_close_input().
  Deprecate av_close_input_file() and av_close_input_stream().

2011-12-02 - e4de716 / 0eea212 - lavc 53.40.0 / 53.25.0
  Add nb_samples and extended_data fields to AVFrame.
  Deprecate AVCODEC_MAX_AUDIO_FRAME_SIZE.
  Deprecate avcodec_decode_audio3() in favor of avcodec_decode_audio4().
  avcodec_decode_audio4() writes output samples to an AVFrame, which allows
  audio decoders to use get_buffer().

2011-12-04 - e4de716 / 560f773 - lavc 53.40.0 / 53.24.0
  Change AVFrame.data[4]/base[4]/linesize[4]/error[4] to [8] at next major bump.
  Change AVPicture.data[4]/linesize[4] to [8] at next major bump.
  Change AVCodecContext.error[4] to [8] at next major bump.
  Add AV_NUM_DATA_POINTERS to simplify the bump transition.

2011-11-23 - 8e576d5 / bbb46f3 - lavu 51.27.0 / 51.18.0
  Add av_samples_get_buffer_size(), av_samples_fill_arrays(), and
  av_samples_alloc(), to samplefmt.h.

2011-11-23 - 8e576d5 / 8889cc4 - lavu 51.27.0 / 51.17.0
  Add planar sample formats and av_sample_fmt_is_planar() to samplefmt.h.

2011-11-19 - dbb38bc / f3a29b7 - lavc 53.36.0 / 53.21.0
  Move some AVCodecContext fields to a new private struct, AVCodecInternal,
  which is accessed from a new field, AVCodecContext.internal.
  - fields moved:
      AVCodecContext.internal_buffer       --> AVCodecInternal.buffer
      AVCodecContext.internal_buffer_count --> AVCodecInternal.buffer_count
      AVCodecContext.is_copy               --> AVCodecInternal.is_copy

2011-11-16 - 8709ba9 / 6270671 - lavu 51.26.0 / 51.16.0
  Add av_timegm()

2011-11-13 - lavf 53.21.0 / 53.15.0
  New interrupt callback API, allowing per-AVFormatContext/AVIOContext
  interrupt callbacks.
  5f268ca / 6aa0b98 Add AVIOInterruptCB struct and the interrupt_callback field to
          AVFormatContext.
  5f268ca / 1dee0ac Add avio_open2() with additional parameters. Those are
          an interrupt callback and an options AVDictionary.
          This will allow passing AVOptions to protocols after lavf
          54.0.

2011-11-06 - 13b7781 / ba04ecf - lavu 51.24.0 / 51.14.0
  Add av_strcasecmp() and av_strncasecmp() to avstring.h.

2011-11-06 - 13b7781 / 07b172f - lavu 51.24.0 / 51.13.0
  Add av_toupper()/av_tolower()

2011-11-05 - d8cab5c / b6d08f4 - lavf 53.19.0 / 53.13.0
  Add avformat_network_init()/avformat_network_deinit()

2011-10-27 - 6faf0a2 / 512557b - lavc 53.24.0 / 53.15.0
  Remove avcodec_parse_frame.
  Deprecate AVCodecContext.parse_only and CODEC_CAP_PARSE_ONLY.

2011-10-19 - d049257 / 569129a - lavf 53.17.0 / 53.10.0
  Add avformat_new_stream(). Deprecate av_new_stream().

2011-10-13 - 91eb1b1 / b631fba - lavf 53.16.0 / 53.9.0
  Add AVFMT_NO_BYTE_SEEK AVInputFormat flag.

2011-10-12 - lavu 51.21.0 / 51.12.0
  AVOptions API rewrite.

  - f884ef0 / 145f741 FF_OPT_TYPE* renamed to AV_OPT_TYPE_*
  - new setting/getting functions with slightly different semantics:
        f884ef0 / dac66da av_set_string3 -> av_opt_set
                av_set_double  -> av_opt_set_double
                av_set_q       -> av_opt_set_q
                av_set_int     -> av_opt_set_int

        f884ef0 / 41d9d51 av_get_string  -> av_opt_get
                av_get_double  -> av_opt_get_double
                av_get_q       -> av_opt_get_q
                av_get_int     -> av_opt_get_int

  - f884ef0 / 8c5dcaa trivial rename av_next_option -> av_opt_next
  - f884ef0 / 641c7af new functions - av_opt_child_next, av_opt_child_class_next
    and av_opt_find2()

2011-09-22 - a70e787 - lavu 51.17.0
  Add av_x_if_null().

2011-09-18 - 645cebb - lavc 53.16.0
  Add showall flag2

2011-09-16 - ea8de10 - lavfi 2.42.0
  Add avfilter_all_channel_layouts.

2011-09-16 - 9899037 - lavfi 2.41.0
  Rename avfilter_all_* function names to avfilter_make_all_*.

  In particular, apply the renames:
  avfilter_all_formats         -> avfilter_make_all_formats
  avfilter_all_channel_layouts -> avfilter_make_all_channel_layouts
  avfilter_all_packing_formats -> avfilter_make_all_packing_formats

2011-09-12 - 4381bdd - lavfi 2.40.0
  Change AVFilterBufferRefAudioProps.sample_rate type from uint32_t to int.

2011-09-12 - 2c03174 - lavfi 2.40.0
  Simplify signature for avfilter_get_audio_buffer(), make it
  consistent with avfilter_get_video_buffer().

2011-09-06 - 4f7dfe1 - lavfi 2.39.0
  Rename libavfilter/vsink_buffer.h to libavfilter/buffersink.h.

2011-09-06 - c4415f6 - lavfi 2.38.0
  Unify video and audio sink API.

  In particular, add av_buffersink_get_buffer_ref(), deprecate
  av_vsink_buffer_get_video_buffer_ref() and change the value for the
  opaque field passed to the abuffersink init function.

2011-09-04 - 61e2e29 - lavu 51.16.0
  Add av_asprintf().

2011-08-22 - dacd827 - lavf 53.10.0
  Add av_find_program_from_stream().

2011-08-20 - 69e2c1a - lavu 51.13.0
  Add av_get_media_type_string().

2011-09-03 - 1889c67 / fb4ca26 - lavc 53.13.0
                       lavf 53.11.0
                       lsws  2.1.0
  Add {avcodec,avformat,sws}_get_class().

2011-08-03 - 1889c67 / c11fb82 - lavu 51.15.0
  Add AV_OPT_SEARCH_FAKE_OBJ flag for av_opt_find() function.

2011-08-14 - 323b930 - lavu 51.12.0
  Add av_fifo_peek2(), deprecate av_fifo_peek().

2011-08-26 - lavu 51.14.0 / 51.9.0
  - 976a8b2 / add41de..976a8b2 / abc78a5 Do not include intfloat_readwrite.h,
    mathematics.h, rational.h, pixfmt.h, or log.h from avutil.h.

2011-08-16 - 27fbe31 / 48f9e45 - lavf 53.11.0 / 53.8.0
  Add avformat_query_codec().

2011-08-16 - 27fbe31 / bca06e7 - lavc 53.11.0
  Add avcodec_get_type().

2011-08-06 - 0cb233c / 2f63440 - lavf 53.7.0
  Add error_recognition to AVFormatContext.

2011-08-02 - 1d186e9 / 9d39cbf - lavc 53.9.1
  Add AV_PKT_FLAG_CORRUPT AVPacket flag.

2011-07-16 - b57df29 - lavfi 2.27.0
  Add audio packing negotiation fields and helper functions.

  In particular, add AVFilterPacking enum, planar, in_packings and
  out_packings fields to AVFilterLink, and the functions:
  avfilter_set_common_packing_formats()
  avfilter_all_packing_formats()

2011-07-10 - 3602ad7 / a67c061 - lavf 53.6.0
  Add avformat_find_stream_info(), deprecate av_find_stream_info().
  NOTE: this was backported to 0.7

2011-07-10 - 3602ad7 / 0b950fe - lavc 53.8.0
  Add avcodec_open2(), deprecate avcodec_open().
  NOTE: this was backported to 0.7

  Add avcodec_alloc_context3. Deprecate avcodec_alloc_context() and
  avcodec_alloc_context2().

2011-07-01 - b442ca6 - lavf 53.5.0 - avformat.h
  Add function av_get_output_timestamp().

2011-06-28 - 5129336 - lavu 51.11.0 - avutil.h
  Define the AV_PICTURE_TYPE_NONE value in AVPictureType enum.

2011-06-19 - fd2c0a5 - lavfi 2.23.0 - avfilter.h
  Add layout negotiation fields and helper functions.

  In particular, add in_chlayouts and out_chlayouts to AVFilterLink,
  and the functions:
  avfilter_set_common_sample_formats()
  avfilter_set_common_channel_layouts()
  avfilter_all_channel_layouts()

2011-06-19 - 527ca39 - lavfi 2.22.0 - AVFilterFormats
  Change type of AVFilterFormats.formats from int * to int64_t *,
  and update formats handling API accordingly.

  avfilter_make_format_list() still takes a int32_t array and converts
  it to int64_t. A new function, avfilter_make_format64_list(), that
  takes int64_t arrays has been added.

2011-06-19 - 44f669e - lavfi 2.21.0 - vsink_buffer.h
  Add video sink buffer and vsink_buffer.h public header.

2011-06-12 - 9fdf772 - lavfi 2.18.0 - avcodec.h
  Add avfilter_get_video_buffer_ref_from_frame() function in
  libavfilter/avcodec.h.

2011-06-12 - c535494 - lavfi 2.17.0 - avfiltergraph.h
  Add avfilter_inout_alloc() and avfilter_inout_free() functions.

2011-06-12 - 6119b23 - lavfi 2.16.0 - avfilter_graph_parse()
  Change avfilter_graph_parse() signature.

2011-06-23 - 686959e / 67e9ae1 - lavu 51.10.0 / 51.8.0 - attributes.h
  Add av_printf_format().

2011-06-16 - 2905e3f / 05e84c9, 2905e3f / 25de595 - lavf 53.4.0 / 53.2.0 - avformat.h
  Add avformat_open_input and avformat_write_header().
  Deprecate av_open_input_stream, av_open_input_file,
  AVFormatParameters and av_write_header.

2011-06-16 - 2905e3f / 7e83e1c, 2905e3f / dc59ec5 - lavu 51.9.0 / 51.7.0 - opt.h
  Add av_opt_set_dict() and av_opt_find().
  Deprecate av_find_opt().
  Add AV_DICT_APPEND flag.

2011-06-10 - 45fb647 / cb7c11c - lavu 51.6.0 - opt.h
  Add av_opt_flag_is_set().

2011-06-10 - c381960 - lavfi 2.15.0 - avfilter_get_audio_buffer_ref_from_arrays
  Add avfilter_get_audio_buffer_ref_from_arrays() to avfilter.h.

2011-06-09 - f9ecb84 / d9f80ea - lavu 51.8.0 - AVMetadata
  Move AVMetadata from lavf to lavu and rename it to
  AVDictionary -- new installed header dict.h.
  All av_metadata_* functions renamed to av_dict_*.

2011-06-07 - d552f61 / a6703fa - lavu 51.8.0 - av_get_bytes_per_sample()
  Add av_get_bytes_per_sample() in libavutil/samplefmt.h.
  Deprecate av_get_bits_per_sample_fmt().

2011-06-05 - f956924 / b39b062 - lavu 51.8.0 - opt.h
  Add av_opt_free convenience function.

2011-06-06 - 95a0242 - lavfi 2.14.0 - AVFilterBufferRefAudioProps
  Remove AVFilterBufferRefAudioProps.size, and use nb_samples in
  avfilter_get_audio_buffer() and avfilter_default_get_audio_buffer() in
  place of size.

2011-06-06 - 0bc2cca - lavu 51.6.0 - av_samples_alloc()
  Switch nb_channels and nb_samples parameters order in
  av_samples_alloc().

2011-06-06 - e1c7414 - lavu 51.5.0 - av_samples_*
  Change the data layout created by av_samples_fill_arrays() and
  av_samples_alloc().

2011-06-06 - 27bcf55 - lavfi 2.13.0 - vsrc_buffer.h
  Make av_vsrc_buffer_add_video_buffer_ref() accepts an additional
  flags parameter in input.

2011-06-03 - e977ca2 - lavfi 2.12.0 - avfilter_link_free()
  Add avfilter_link_free() function.

2011-06-02 - 5ad38d9 - lavu 51.4.0 - av_force_cpu_flags()
  Add av_cpu_flags() in libavutil/cpu.h.

2011-05-28 - e71f260 - lavu 51.3.0 - pixdesc.h
  Add av_get_pix_fmt_name() in libavutil/pixdesc.h, and deprecate
  avcodec_get_pix_fmt_name() in libavcodec/avcodec.h in its favor.

2011-05-25 - 39e4206 / 30315a8 - lavf 53.3.0 - avformat.h
  Add fps_probe_size to AVFormatContext.

2011-05-22 - 5ecdfd0 - lavf 53.2.0 - avformat.h
  Introduce avformat_alloc_output_context2() and deprecate
  avformat_alloc_output_context().

2011-05-22 - 83db719 - lavfi 2.10.0 - vsrc_buffer.h
  Make libavfilter/vsrc_buffer.h public.

2011-05-19 - c000a9f - lavfi 2.8.0 - avcodec.h
  Add av_vsrc_buffer_add_frame() to libavfilter/avcodec.h.

2011-05-14 - 9fdf772 - lavfi 2.6.0 - avcodec.h
  Add avfilter_get_video_buffer_ref_from_frame() to libavfilter/avcodec.h.

2011-05-18 - 75a37b5 / 64150ff - lavc 53.7.0 - AVCodecContext.request_sample_fmt
  Add request_sample_fmt field to AVCodecContext.

2011-05-10 - 59eb12f / 188dea1 - lavc 53.6.0 - avcodec.h
  Deprecate AVLPCType and the following fields in
  AVCodecContext: lpc_coeff_precision, prediction_order_method,
  min_partition_order, max_partition_order, lpc_type, lpc_passes.
  Corresponding FLAC encoder options should be used instead.

2011-05-07 - 9fdf772 - lavfi 2.5.0 - avcodec.h
  Add libavfilter/avcodec.h header and avfilter_copy_frame_props()
  function.

2011-05-07 - 18ded93 - lavc 53.5.0 - AVFrame
  Add format field to AVFrame.

2011-05-07 - 22333a6 - lavc 53.4.0 - AVFrame
  Add width and height fields to AVFrame.

2011-05-01 - 35fe66a - lavfi 2.4.0 - avfilter.h
  Rename AVFilterBufferRefVideoProps.pixel_aspect to
  sample_aspect_ratio.

2011-05-01 - 77e9dee - lavc 53.3.0 - AVFrame
  Add a sample_aspect_ratio field to AVFrame.

2011-05-01 - 1ba5727 - lavc 53.2.0 - AVFrame
  Add a pkt_pos field to AVFrame.

2011-04-29 - 35ceaa7 - lavu 51.2.0 - mem.h
  Add av_dynarray_add function for adding
  an element to a dynamic array.

2011-04-26 - d7e5aeb / bebe72f - lavu 51.1.0 - avutil.h
  Add AVPictureType enum and av_get_picture_type_char(), deprecate
  FF_*_TYPE defines and av_get_pict_type_char() defined in
  libavcodec/avcodec.h.

2011-04-26 - d7e5aeb / 10d3940 - lavfi 2.3.0 - avfilter.h
  Add pict_type and key_frame fields to AVFilterBufferRefVideo.

2011-04-26 - d7e5aeb / 7a11c82 - lavfi 2.2.0 - vsrc_buffer
  Add sample_aspect_ratio fields to vsrc_buffer arguments

2011-04-21 - 8772156 / 94f7451 - lavc 53.1.0 - avcodec.h
  Add CODEC_CAP_SLICE_THREADS for codecs supporting sliced threading.

2011-04-15 - lavc 52.120.0 - avcodec.h
  AVPacket structure got additional members for passing side information:
    c407984 / 4de339e introduce side information for AVPacket
    c407984 / 2d8591c make containers pass palette change in AVPacket

2011-04-12 - lavf 52.107.0 - avio.h
  Avio cleanup, part II - deprecate the entire URLContext API:
    c55780d / 175389c add avio_check as a replacement for url_exist
    9891004 / ff1ec0c add avio_pause and avio_seek_time as replacements
            for _av_url_read_fseek/fpause
    d4d0932 / cdc6a87 deprecate av_protocol_next(), avio_enum_protocols
            should be used instead.
    c88caa5 / 80c6e23 rename url_set_interrupt_cb->avio_set_interrupt_cb.
    c88caa5 / f87b1b3 rename open flags: URL_* -> AVIO_*
    d4d0932 / f8270bb add avio_enum_protocols.
    d4d0932 / 5593f03 deprecate URLProtocol.
    d4d0932 / c486dad deprecate URLContext.
    d4d0932 / 026e175 deprecate the typedef for URLInterruptCB
    c88caa5 / 8e76a19 deprecate av_register_protocol2.
    11d7841 / b840484 deprecate URL_PROTOCOL_FLAG_NESTED_SCHEME
    11d7841 / 1305d93 deprecate av_url_read_seek
    11d7841 / fa104e1 deprecate av_url_read_pause
    434f248 / 727c7aa deprecate url_get_filename().
    434f248 / 5958df3 deprecate url_max_packet_size().
    434f248 / 1869ea0 deprecate url_get_file_handle().
    434f248 / 32a97d4 deprecate url_filesize().
    434f248 / e52a914 deprecate url_close().
    434f248 / 58a48c6 deprecate url_seek().
    434f248 / 925e908 deprecate url_write().
    434f248 / dce3756 deprecate url_read_complete().
    434f248 / bc371ac deprecate url_read().
    434f248 / 0589da0 deprecate url_open().
    434f248 / 62eaaea deprecate url_connect.
    434f248 / 5652bb9 deprecate url_alloc.
    434f248 / 333e894 deprecate url_open_protocol
    434f248 / e230705 deprecate url_poll and URLPollEntry

2011-04-08 - lavf 52.106.0 - avformat.h
  Minor avformat.h cleanup:
    d4d0932 / a9bf9d8 deprecate av_guess_image2_codec
    d4d0932 / c3675df rename avf_sdp_create->av_sdp_create

2011-04-03 - lavf 52.105.0 - avio.h
  Large-scale renaming/deprecating of AVIOContext-related functions:
    2cae980 / 724f6a0 deprecate url_fdopen
    2cae980 / 403ee83 deprecate url_open_dyn_packet_buf
    2cae980 / 6dc7d80 rename url_close_dyn_buf       -> avio_close_dyn_buf
    2cae980 / b92c545 rename url_open_dyn_buf        -> avio_open_dyn_buf
    2cae980 / 8978fed introduce an AVIOContext.seekable field as a replacement for
            AVIOContext.is_streamed and url_is_streamed()
    1caa412 / b64030f deprecate get_checksum()
    1caa412 / 4c4427a deprecate init_checksum()
    2fd41c9 / 4ec153b deprecate udp_set_remote_url/get_local_port
    4fa0e24 / 933e90a deprecate av_url_read_fseek/fpause
    4fa0e24 / 8d9769a deprecate url_fileno
    0fecf26 / b7f2fdd rename put_flush_packet -> avio_flush
    0fecf26 / 35f1023 deprecate url_close_buf
    0fecf26 / 83fddae deprecate url_open_buf
    0fecf26 / d9d86e0 rename url_fprintf -> avio_printf
    0fecf26 / 59f65d9 deprecate url_setbufsize
    6947b0c / 3e68b3b deprecate url_ferror
    e8bb2e2 deprecate url_fget_max_packet_size
    76aa876 rename url_fsize -> avio_size
    e519753 deprecate url_fgetc
    655e45e deprecate url_fgets
    a2704c9 rename url_ftell -> avio_tell
    e16ead0 deprecate get_strz() in favor of avio_get_str
    0300db8,2af07d3 rename url_fskip -> avio_skip
    6b4aa5d rename url_fseek -> avio_seek
    61840b4 deprecate put_tag
    22a3212 rename url_fopen/fclose -> avio_open/close.
    0ac8e2b deprecate put_nbyte
    77eb550 rename put_byte          -> avio_w8
                   put_[b/l]e<type>  -> avio_w[b/l]<type>
                   put_buffer        -> avio_write
    b7effd4 rename get_byte          -> avio_r8,
                   get_[b/l]e<type>  -> avio_r[b/l]<type>
                   get_buffer        -> avio_read
    b3db9ce deprecate get_partial_buffer
    8d9ac96 rename av_alloc_put_byte -> avio_alloc_context

2011-03-25 - 27ef7b1 / 34b47d7 - lavc 52.115.0 - AVCodecContext.audio_service_type
  Add audio_service_type field to AVCodecContext.

2011-03-17 - e309fdc - lavu 50.40.0 - pixfmt.h
  Add PIX_FMT_BGR48LE and PIX_FMT_BGR48BE pixel formats

2011-03-02 - 863c471 - lavf  52.103.0 - av_pkt_dump2, av_pkt_dump_log2
  Add new functions av_pkt_dump2, av_pkt_dump_log2 that uses the
  source stream timebase for outputting timestamps. Deprecate
  av_pkt_dump and av_pkt_dump_log.

2011-02-20 - e731b8d - lavf  52.102.0 - avio.h
  * e731b8d - rename init_put_byte() to ffio_init_context(), deprecating the
              original, and move it to a private header so it is no longer
              part of our public API. Instead, use av_alloc_put_byte().
  * ae628ec - rename ByteIOContext to AVIOContext.

2011-02-16 - 09d171b - lavf  52.101.0 - avformat.h
                       lavu  52.39.0  - parseutils.h
  * 610219a - Add av_ prefix to dump_format().
  * f6c7375 - Replace parse_date() in lavf with av_parse_time() in lavu.
  * ab0287f - Move find_info_tag from lavf to lavu and add av_prefix to it.

2011-02-15 - lavu 52.38.0 - merge libavcore
  libavcore is merged back completely into libavutil

2011-02-10 - 55bad0c - lavc 52.113.0 - vbv_delay
  Add vbv_delay field to AVCodecContext

2011-02-14 - 24a83bd - lavf 52.100.0 - AV_DISPOSITION_CLEAN_EFFECTS
  Add AV_DISPOSITION_CLEAN_EFFECTS disposition flag.

2011-02-14 - 910b5b8 - lavfi 1.76.0 - AVFilterLink sample_aspect_ratio
  Add sample_aspect_ratio field to AVFilterLink.

2011-02-10 - 12c14cd - lavf 52.99.0 - AVStream.disposition
  Add AV_DISPOSITION_HEARING_IMPAIRED and AV_DISPOSITION_VISUAL_IMPAIRED.

2011-02-09 - c0b102c - lavc 52.112.0 - avcodec_thread_init()
  Deprecate avcodec_thread_init()/avcodec_thread_free() use; instead
  set thread_count before calling avcodec_open.

2011-02-09 - 37b00b4 - lavc 52.111.0 - threading API
  Add CODEC_CAP_FRAME_THREADS with new restrictions on get_buffer()/
  release_buffer()/draw_horiz_band() callbacks for appropriate codecs.
  Add thread_type and active_thread_type fields to AVCodecContext.

2011-02-08 - 3940caa - lavf 52.98.0 - av_probe_input_buffer
  Add av_probe_input_buffer() to avformat.h for probing format from a
  ByteIOContext.

2011-02-06 - fe174fc - lavf 52.97.0 - avio.h
  Add flag for non-blocking protocols: URL_FLAG_NONBLOCK

2011-02-04 - f124b08 - lavf 52.96.0 - avformat_free_context()
  Add avformat_free_context() in avformat.h.

2011-02-03 - f5b82f4 - lavc 52.109.0 - add CODEC_ID_PRORES
  Add CODEC_ID_PRORES to avcodec.h.

2011-02-03 - fe9a3fb - lavc 52.109.0 - H.264 profile defines
  Add defines for H.264 * Constrained Baseline and Intra profiles

2011-02-02 - lavf 52.95.0
  * 50196a9 - add a new installed header version.h.
  * 4efd5cf, dccbd97, 93b78d1 - add several variants of public
    avio_{put,get}_str* functions.  Deprecate corresponding semi-public
    {put,get}_str*.

2011-02-02 - dfd2a00 - lavu 50.37.0 - log.h
  Make av_dlog public.

2011-01-31 - 7b3ea55 - lavfi 1.76.0 - vsrc_buffer
  Add sample_aspect_ratio fields to vsrc_buffer arguments

2011-01-31 - 910b5b8 - lavfi 1.75.0 - AVFilterLink sample_aspect_ratio
  Add sample_aspect_ratio field to AVFilterLink.

2011-01-15 - a242ac3 - lavfi 1.74.0 - AVFilterBufferRefAudioProps
  Rename AVFilterBufferRefAudioProps.samples_nb to nb_samples.

2011-01-14 - 7f88a5b - lavf 52.93.0 - av_metadata_copy()
  Add av_metadata_copy() in avformat.h.

2011-01-07 - 81c623f - lavc 52.107.0 - deprecate reordered_opaque
  Deprecate reordered_opaque in favor of pkt_pts/dts.

2011-01-07 - 1919fea - lavc 52.106.0 - pkt_dts
  Add pkt_dts to AVFrame, this will in the future allow multithreading decoders
  to not mess up dts.

2011-01-07 - 393cbb9 - lavc 52.105.0 - pkt_pts
  Add pkt_pts to AVFrame.

2011-01-07 - 060ec0a - lavc 52.104.0 - av_get_profile_name()
  Add av_get_profile_name to libavcodec/avcodec.h.

2010-12-27 - 0ccabee - lavfi 1.71.0 - AV_PERM_NEG_LINESIZES
  Add AV_PERM_NEG_LINESIZES in avfilter.h.

2010-12-27 - 9128ae0 - lavf 52.91.0 - av_find_best_stream()
  Add av_find_best_stream to libavformat/avformat.h.

2010-12-27 - 107a7e3 - lavf 52.90.0
  Add AVFMT_NOSTREAMS flag for formats with no streams,
  like e.g. text metadata.

2010-12-22 - 0328b9e - lavu 50.36.0 - file.h
  Add functions av_file_map() and av_file_unmap() in file.h.

2010-12-19 - 0bc55f5 - lavu 50.35.0 - error.h
  Add "not found" error codes:
  AVERROR_DEMUXER_NOT_FOUND
  AVERROR_MUXER_NOT_FOUND
  AVERROR_DECODER_NOT_FOUND
  AVERROR_ENCODER_NOT_FOUND
  AVERROR_PROTOCOL_NOT_FOUND
  AVERROR_FILTER_NOT_FOUND
  AVERROR_BSF_NOT_FOUND
  AVERROR_STREAM_NOT_FOUND

2010-12-09 - c61cdd0 - lavcore 0.16.0 - avcore.h
  Move AV_NOPTS_VALUE, AV_TIME_BASE, AV_TIME_BASE_Q symbols from
  avcodec.h to avcore.h.

2010-12-04 - 16cfc96 - lavc 52.98.0 - CODEC_CAP_NEG_LINESIZES
  Add CODEC_CAP_NEG_LINESIZES codec capability flag in avcodec.h.

2010-12-04 - bb4afa1 - lavu 50.34.0 - av_get_pix_fmt_string()
  Deprecate avcodec_pix_fmt_string() in favor of
  pixdesc.h/av_get_pix_fmt_string().

2010-12-04 - 4da12e3 - lavcore 0.15.0 - av_image_alloc()
  Add av_image_alloc() to libavcore/imgutils.h.

2010-12-02 - 037be76 - lavfi 1.67.0 - avfilter_graph_create_filter()
  Add function avfilter_graph_create_filter() in avfiltergraph.h.

2010-11-25 - 4723bc2 - lavfi 1.65.0 - avfilter_get_video_buffer_ref_from_arrays()
  Add function avfilter_get_video_buffer_ref_from_arrays() in
  avfilter.h.

2010-11-21 - 176a615 - lavcore 0.14.0 - audioconvert.h
  Add a public audio channel API in audioconvert.h, and deprecate the
  corresponding functions in libavcodec:
  avcodec_get_channel_name()
  avcodec_get_channel_layout()
  avcodec_get_channel_layout_string()
  avcodec_channel_layout_num_channels()
  and the CH_* macros defined in libavcodec/avcodec.h.

2010-11-21 - 6bfc268 - lavf 52.85.0 - avformat.h
  Add av_append_packet().

2010-11-21 - a08d918 - lavc 52.97.0 - avcodec.h
  Add av_grow_packet().

2010-11-17 - 0985e1a - lavcore 0.13.0 - parseutils.h
  Add av_parse_color() declared in libavcore/parseutils.h.

2010-11-13 - cb2c971 - lavc 52.95.0 - AVCodecContext
  Add AVCodecContext.subtitle_header and AVCodecContext.subtitle_header_size
  fields.

2010-11-13 - 5aaea02 - lavfi 1.62.0 - avfiltergraph.h
  Make avfiltergraph.h public.

2010-11-13 - 4fcbb2a - lavfi 1.61.0 - avfiltergraph.h
  Remove declarations from avfiltergraph.h for the functions:
  avfilter_graph_check_validity()
  avfilter_graph_config_links()
  avfilter_graph_config_formats()
  which are now internal.
  Use avfilter_graph_config() instead.

2010-11-08 - d2af720 - lavu 50.33.0 - eval.h
  Deprecate functions:
  av_parse_and_eval_expr(),
  av_parse_expr(),
  av_eval_expr(),
  av_free_expr(),
  in favor of the functions:
  av_expr_parse_and_eval(),
  av_expr_parse(),
  av_expr_eval(),
  av_expr_free().

2010-11-08 - 24de0ed - lavfi 1.59.0 - avfilter_free()
  Rename avfilter_destroy() to avfilter_free().
  This change breaks libavfilter API/ABI.

2010-11-07 - 1e80a0e - lavfi 1.58.0 - avfiltergraph.h
  Remove graphparser.h header, move AVFilterInOut and
  avfilter_graph_parse() declarations to libavfilter/avfiltergraph.h.

2010-11-07 - 7313132 - lavfi 1.57.0 - AVFilterInOut
  Rename field AVFilterInOut.filter to AVFilterInOut.filter_ctx.
  This change breaks libavfilter API.

2010-11-04 - 97dd1e4 - lavfi 1.56.0 - avfilter_graph_free()
  Rename avfilter_graph_destroy() to avfilter_graph_free().
  This change breaks libavfilter API/ABI.

2010-11-04 - e15aeea - lavfi 1.55.0 - avfilter_graph_alloc()
  Add avfilter_graph_alloc() to libavfilter/avfiltergraph.h.

2010-11-02 - 6f84cd1 - lavcore 0.12.0 - av_get_bits_per_sample_fmt()
  Add av_get_bits_per_sample_fmt() to libavcore/samplefmt.h and
  deprecate av_get_bits_per_sample_format().

2010-11-02 - d63e456 - lavcore 0.11.0 - samplefmt.h
  Add sample format functions in libavcore/samplefmt.h:
  av_get_sample_fmt_name(),
  av_get_sample_fmt(),
  av_get_sample_fmt_string(),
  and deprecate the corresponding libavcodec/audioconvert.h functions:
  avcodec_get_sample_fmt_name(),
  avcodec_get_sample_fmt(),
  avcodec_sample_fmt_string().

2010-11-02 - 262d1c5 - lavcore 0.10.0 - samplefmt.h
  Define enum AVSampleFormat in libavcore/samplefmt.h, deprecate enum
  SampleFormat.

2010-10-16 - 2a24df9 - lavfi 1.52.0 - avfilter_graph_config()
  Add the function avfilter_graph_config() in avfiltergraph.h.

2010-10-15 - 03700d3 - lavf 52.83.0 - metadata API
  Change demuxers to export metadata in generic format and
  muxers to accept generic format. Deprecate the public
  conversion API.

2010-10-10 - 867ae7a - lavfi 1.49.0 - AVFilterLink.time_base
  Add time_base field to AVFilterLink.

2010-09-27 - c85eef4 - lavu 50.31.0 - av_set_options_string()
  Move av_set_options_string() from libavfilter/parseutils.h to
  libavutil/opt.h.

2010-09-27 - acc0490 - lavfi 1.47.0 - AVFilterLink
  Make the AVFilterLink fields srcpad and dstpad store the pointers to
  the source and destination pads, rather than their indexes.

2010-09-27 - 372e288 - lavu 50.30.0 - av_get_token()
  Move av_get_token() from libavfilter/parseutils.h to
  libavutil/avstring.h.

2010-09-26 - 635d4ae - lsws 0.12.0 - swscale.h
  Add the functions sws_alloc_context() and sws_init_context().

2010-09-26 - 6ed0404 - lavu 50.29.0 - opt.h
  Move libavcodec/opt.h to libavutil/opt.h.

2010-09-24 - 1c1c80f - lavu 50.28.0 - av_log_set_flags()
  Default of av_log() changed due to many problems to the old no repeat
  detection. Read the docs of AV_LOG_SKIP_REPEATED in log.h before
  enabling it for your app!.

2010-09-24 - f66eb58 - lavc 52.90.0 - av_opt_show2()
  Deprecate av_opt_show() in favor or av_opt_show2().

2010-09-14 - bc6f0af - lavu 50.27.0 - av_popcount()
  Add av_popcount() to libavutil/common.h.

2010-09-08 - c6c98d0 - lavu 50.26.0 - av_get_cpu_flags()
  Add av_get_cpu_flags().

2010-09-07 - 34017fd - lavcore 0.9.0 - av_image_copy()
  Add av_image_copy().

2010-09-07 - 9686abb - lavcore 0.8.0 - av_image_copy_plane()
  Add av_image_copy_plane().

2010-09-07 - 9b7269e - lavcore 0.7.0 - imgutils.h
  Adopt hierarchical scheme for the imgutils.h function names,
  deprecate the old names.

2010-09-04 - 7160bb7 - lavu 50.25.0 - AV_CPU_FLAG_*
  Deprecate the FF_MM_* flags defined in libavcodec/avcodec.h in favor
  of the AV_CPU_FLAG_* flags defined in libavutil/cpu.h.

2010-08-26 - 5da19b5 - lavc 52.87.0 - avcodec_get_channel_layout()
  Add avcodec_get_channel_layout() in audioconvert.h.

2010-08-20 - e344336 - lavcore 0.6.0 - av_fill_image_max_pixsteps()
  Rename av_fill_image_max_pixstep() to av_fill_image_max_pixsteps().

2010-08-18 - a6ddf8b - lavcore 0.5.0 - av_fill_image_max_pixstep()
  Add av_fill_image_max_pixstep() in imgutils.h.

2010-08-17 - 4f2d2e4 - lavu 50.24.0 - AV_NE()
  Add the AV_NE macro.

2010-08-17 - ad2c950 - lavfi 1.36.0 - audio framework
  Implement AVFilterBufferRefAudioProps struct for audio properties,
  get_audio_buffer(), filter_samples() functions and related changes.

2010-08-12 - 81c1eca - lavcore 0.4.0 - av_get_image_linesize()
  Add av_get_image_linesize() in imgutils.h.

2010-08-11 - c1db7bf - lavfi 1.34.0 - AVFilterBufferRef
  Resize data and linesize arrays in AVFilterBufferRef to 8.

  This change breaks libavfilter API/ABI.

2010-08-11 - 9f08d80 - lavc 52.85.0 - av_picture_data_copy()
  Add av_picture_data_copy in avcodec.h.

2010-08-11 - 84c0386 - lavfi 1.33.0 - avfilter_open()
  Change avfilter_open() signature:
  AVFilterContext *avfilter_open(AVFilter *filter, const char *inst_name) ->
  int avfilter_open(AVFilterContext **filter_ctx, AVFilter *filter, const char *inst_name);

  This change breaks libavfilter API/ABI.

2010-08-11 - cc80caf - lavfi 1.32.0 - AVFilterBufferRef
  Add a type field to AVFilterBufferRef, and move video specific
  properties to AVFilterBufferRefVideoProps.

  This change breaks libavfilter API/ABI.

2010-08-07 - 5d4890d - lavfi 1.31.0 - AVFilterLink
  Rename AVFilterLink fields:
  AVFilterLink.srcpic    ->  AVFilterLink.src_buf
  AVFilterLink.cur_pic   ->  AVFilterLink.cur_buf
  AVFilterLink.outpic    ->  AVFilterLink.out_buf

2010-08-07 - 7fce481 - lavfi 1.30.0
  Rename functions and fields:
  avfilter_(un)ref_pic       -> avfilter_(un)ref_buffer
  avfilter_copy_picref_props -> avfilter_copy_buffer_ref_props
  AVFilterBufferRef.pic      -> AVFilterBufferRef.buffer

2010-08-07 - ecc8dad - lavfi 1.29.0 - AVFilterBufferRef
  Rename AVFilterPicRef to AVFilterBufferRef.

2010-08-07 - d54e094 - lavfi 1.28.0 - AVFilterBuffer
  Move format field from AVFilterBuffer to AVFilterPicRef.

2010-08-06 - bf176f5 - lavcore 0.3.0 - av_check_image_size()
  Deprecate avcodec_check_dimensions() in favor of the function
  av_check_image_size() defined in libavcore/imgutils.h.

2010-07-30 - 56b5e9d - lavfi 1.27.0 - AVFilterBuffer
  Increase size of the arrays AVFilterBuffer.data and
  AVFilterBuffer.linesize from 4 to 8.

  This change breaks libavfilter ABI.

2010-07-29 - e7bd48a - lavcore 0.2.0 - imgutils.h
  Add functions av_fill_image_linesizes() and
  av_fill_image_pointers(), declared in libavcore/imgutils.h.

2010-07-27 - 126b638 - lavcore 0.1.0 - parseutils.h
  Deprecate av_parse_video_frame_size() and av_parse_video_frame_rate()
  defined in libavcodec in favor of the newly added functions
  av_parse_video_size() and av_parse_video_rate() declared in
  libavcore/parseutils.h.

2010-07-23 - 4485247 - lavu 50.23.0 - mathematics.h
  Add the M_PHI constant definition.

2010-07-22 - bdab614 - lavfi 1.26.0 - media format generalization
  Add a type field to AVFilterLink.

  Change the field types:
  enum PixelFormat format   -> int format   in AVFilterBuffer
  enum PixelFormat *formats -> int *formats in AVFilterFormats
  enum PixelFormat *format  -> int format   in AVFilterLink

  Change the function signatures:
  AVFilterFormats *avfilter_make_format_list(const enum PixelFormat *pix_fmts); ->
  AVFilterFormats *avfilter_make_format_list(const int *fmts);

  int avfilter_add_colorspace(AVFilterFormats **avff, enum PixelFormat pix_fmt); ->
  int avfilter_add_format    (AVFilterFormats **avff, int fmt);

  AVFilterFormats *avfilter_all_colorspaces(void); ->
  AVFilterFormats *avfilter_all_formats    (enum AVMediaType type);

  This change breaks libavfilter API/ABI.

2010-07-21 - aac6ca6 - lavcore 0.0.0
  Add libavcore.

2010-07-17 - b5c582f - lavfi 1.25.0 - AVFilterBuffer
  Remove w and h fields from AVFilterBuffer.

2010-07-17 - f0d77b2 - lavfi 1.24.0 - AVFilterBuffer
  Rename AVFilterPic to AVFilterBuffer.

2010-07-17 - 57fe80f - lavf 52.74.0 - url_fskip()
  Make url_fskip() return an int error code instead of void.

2010-07-11 - 23940f1 - lavc 52.83.0
  Add AVCodecContext.lpc_type and AVCodecContext.lpc_passes fields.
  Add AVLPCType enum.
  Deprecate AVCodecContext.use_lpc.

2010-07-11 - e1d7c88 - lavc 52.82.0 - avsubtitle_free()
  Add a function for free the contents of a AVSubtitle generated by
  avcodec_decode_subtitle.

2010-07-11 - b91d08f - lavu 50.22.0 - bswap.h and intreadwrite.h
  Make the bswap.h and intreadwrite.h API public.

2010-07-08 - ce1cd1c - lavu 50.21.0 - pixdesc.h
  Rename read/write_line() to av_read/write_image_line().

2010-07-07 - 4d508e4 - lavfi 1.21.0 - avfilter_copy_picref_props()
  Add avfilter_copy_picref_props().

2010-07-03 - 2d525ef - lavc 52.79.0
  Add FF_COMPLIANCE_UNOFFICIAL and change all instances of
  FF_COMPLIANCE_INOFFICIAL to use FF_COMPLIANCE_UNOFFICIAL.

2010-07-02 - 89eec74 - lavu 50.20.0 - lfg.h
  Export av_lfg_init(), av_lfg_get(), av_mlfg_get(), and av_bmg_get() through
  lfg.h.

2010-06-28 - a52e2c3 - lavfi 1.20.1 - av_parse_color()
  Extend av_parse_color() syntax, make it accept an alpha value specifier and
  set the alpha value to 255 by default.

2010-06-22 - 735cf6b - lavf 52.71.0 - URLProtocol.priv_data_size, priv_data_class
  Add priv_data_size and priv_data_class to URLProtocol.

2010-06-22 - ffbb289 - lavf 52.70.0 - url_alloc(), url_connect()
  Add url_alloc() and url_connect().

2010-06-22 - 9b07a2d - lavf 52.69.0 - av_register_protocol2()
  Add av_register_protocol2(), deprecating av_register_protocol().

2010-06-09 - 65db058 - lavu 50.19.0 - av_compare_mod()
  Add av_compare_mod() to libavutil/mathematics.h.

2010-06-05 - 0b99215 - lavu 50.18.0 - eval API
  Make the eval API public.

2010-06-04 - 31878fc - lavu 50.17.0 - AV_BASE64_SIZE
  Add AV_BASE64_SIZE() macro.

2010-06-02 - 7e566bb - lavc 52.73.0 - av_get_codec_tag_string()
  Add av_get_codec_tag_string().

2010-06-01 - 2b99142 - lsws 0.11.0 - convertPalette API
  Add sws_convertPalette8ToPacked32() and sws_convertPalette8ToPacked24().

2010-05-26 - 93ebfee - lavc 52.72.0 - CODEC_CAP_EXPERIMENTAL
  Add CODEC_CAP_EXPERIMENTAL flag.
  NOTE: this was backported to 0.6

2010-05-23 - 9977863 - lavu 50.16.0 - av_get_random_seed()
  Add av_get_random_seed().

2010-05-18 - 796ac23 - lavf 52.63.0 - AVFMT_FLAG_RTP_HINT
  Add AVFMT_FLAG_RTP_HINT as possible value for AVFormatContext.flags.
  NOTE: this was backported to 0.6

2010-05-09 - b6bc205 - lavfi 1.20.0 - AVFilterPicRef
  Add interlaced and top_field_first fields to AVFilterPicRef.

------------------------------8<-------------------------------------
                   0.6 branch was cut here
----------------------------->8--------------------------------------

2010-05-01 - 8e2ee18 - lavf 52.62.0 - probe function
  Add av_probe_input_format2 to API, it allows ignoring probe
  results below given score and returns the actual probe score.

2010-04-01 - 3dd6180 - lavf 52.61.0 - metadata API
  Add a flag for av_metadata_set2() to disable overwriting of
  existing tags.

2010-04-01 - 0fb49b5 - lavc 52.66.0
  Add avcodec_get_edge_width().

2010-03-31 - d103218 - lavc 52.65.0
  Add avcodec_copy_context().

2010-03-31 - 1a70d12 - lavf 52.60.0 - av_match_ext()
  Make av_match_ext() public.

2010-03-31 - 1149150 - lavu 50.14.0 - AVMediaType
  Move AVMediaType enum from libavcodec to libavutil.

2010-03-31 - 72415b2 - lavc 52.64.0 - AVMediaType
  Define AVMediaType enum, and use it instead of enum CodecType, which
  is deprecated and will be dropped at the next major bump.

2010-03-25 - 8795823 - lavu 50.13.0 - av_strerror()
  Implement av_strerror().

2010-03-23 - e1484eb - lavc 52.60.0 - av_dct_init()
  Support DCT-I and DST-I.

2010-03-15 - b8819c8 - lavf 52.56.0 - AVFormatContext.start_time_realtime
  Add AVFormatContext.start_time_realtime field.

2010-03-13 - 5bb5c1d - lavfi 1.18.0 - AVFilterPicRef.pos
  Add AVFilterPicRef.pos field.

2010-03-13 - 60c144f - lavu 50.12.0 - error.h
  Move error code definitions from libavcodec/avcodec.h to
  the new public header libavutil/error.h.

2010-03-07 - c709483 - lavc 52.56.0 - avfft.h
  Add public FFT interface.

2010-03-06 - ac6ef86 - lavu 50.11.0 - av_stristr()
  Add av_stristr().

2010-03-03 - 4b83fc0 - lavu 50.10.0 - av_tree_enumerate()
  Add av_tree_enumerate().

2010-02-07 - b687c1a - lavu 50.9.0 - av_compare_ts()
  Add av_compare_ts().

2010-02-05 - 3f3dc76 - lsws 0.10.0 - sws_getCoefficients()
  Add sws_getCoefficients().

2010-02-01 - ca76a11 - lavf 52.50.0 - metadata API
  Add a list of generic tag names, change 'author' -> 'artist',
  'year' -> 'date'.

2010-01-30 - 80a07f6 - lavu 50.8.0 - av_get_pix_fmt()
  Add av_get_pix_fmt().

2010-01-21 - 01cc47d - lsws 0.9.0 - sws_scale()
  Change constness attributes of sws_scale() parameters.

2010-01-10 - 3fb8e77 - lavfi 1.15.0 - avfilter_graph_config_links()
  Add a log_ctx parameter to avfilter_graph_config_links().

2010-01-07 - 8e9767f - lsws 0.8.0 - sws_isSupported{In,Out}put()
  Add sws_isSupportedInput() and sws_isSupportedOutput() functions.

2010-01-06 - c1d662f - lavfi 1.14.0 - avfilter_add_colorspace()
  Change the avfilter_add_colorspace() signature, make it accept an
  (AVFilterFormats **) rather than an (AVFilterFormats *) as before.

2010-01-03 - 4fd1f18 - lavfi 1.13.0 - avfilter_add_colorspace()
  Add avfilter_add_colorspace().

2010-01-02 - 8eb631f - lavf 52.46.0 - av_match_ext()
  Add av_match_ext(), it should be used in place of match_ext().

2010-01-01 - a1f547b - lavf 52.45.0 - av_guess_format()
  Add av_guess_format(), it should be used in place of guess_format().

2009-12-13 - a181981 - lavf 52.43.0 - metadata API
  Add av_metadata_set2(), AV_METADATA_DONT_STRDUP_KEY and
  AV_METADATA_DONT_STRDUP_VAL.

2009-12-13 - 277c733 - lavu 50.7.0 - avstring.h API
  Add av_d2str().

2009-12-13 - 02b398e - lavc 52.42.0 - AVStream
  Add avg_frame_rate.

2009-12-12 - 3ba69a1 - lavu 50.6.0 - av_bmg_next()
  Introduce the av_bmg_next() function.

2009-12-05 - a13a543 - lavfi 1.12.0 - avfilter_draw_slice()
  Add a slice_dir parameter to avfilter_draw_slice().

2009-11-26 - 4cc3f6a - lavfi 1.11.0 - AVFilter
  Remove the next field from AVFilter, this is not anymore required.

2009-11-25 - 1433c4a - lavfi 1.10.0 - avfilter_next()
  Introduce the avfilter_next() function.

2009-11-25 - 86a60fa - lavfi 1.9.0 - avfilter_register()
  Change the signature of avfilter_register() to make it return an
  int. This is required since now the registration operation may fail.

2009-11-25 - 74a0059 - lavu 50.5.0 - pixdesc.h API
  Make the pixdesc.h API public.

2009-10-27 - 243110f - lavfi 1.5.0 - AVFilter.next
  Add a next field to AVFilter, this is used for simplifying the
  registration and management of the registered filters.

2009-10-23 - cccd292 - lavfi 1.4.1 - AVFilter.description
  Add a description field to AVFilter.

2009-10-19 - 6b5dc05 - lavfi 1.3.0 - avfilter_make_format_list()
  Change the interface of avfilter_make_format_list() from
  avfilter_make_format_list(int n, ...) to
  avfilter_make_format_list(enum PixelFormat *pix_fmts).

2009-10-18 - 0eb4ff9 - lavfi 1.0.0 - avfilter_get_video_buffer()
  Make avfilter_get_video_buffer() recursive and add the w and h
  parameters to it.

2009-10-07 - 46c40e4 - lavfi 0.5.1 - AVFilterPic
  Add w and h fields to AVFilterPic.

2009-06-22 - 92400be - lavf 52.34.1 - AVFormatContext.packet_size
  This is now an unsigned int instead of a signed int.

2009-06-19 - a4276ba - lavc 52.32.0 - AVSubtitle.pts
  Add a pts field to AVSubtitle which gives the subtitle packet pts
  in AV_TIME_BASE. Some subtitle de-/encoders (e.g. XSUB) will
  not work right without this.

2009-06-03 - 8f3f2e0 - lavc 52.30.2 - AV_PKT_FLAG_KEY
  PKT_FLAG_KEY has been deprecated and will be dropped at the next
  major version. Use AV_PKT_FLAG_KEY instead.

2009-06-01 - f988ce6 - lavc 52.30.0 - av_lockmgr_register()
  av_lockmgr_register() can be used to register a callback function
  that lavc (and in the future, libraries that depend on lavc) can use
  to implement mutexes. The application should provide a callback function
  that implements the AV_LOCK_* operations described in avcodec.h.
  When the lock manager is registered, FFmpeg is guaranteed to behave
  correctly in a multi-threaded application.

2009-04-30 - ce1d9c8 - lavc 52.28.0 - av_free_packet()
  av_free_packet() is no longer an inline function. It is now exported.

2009-04-11 - 80d403f - lavc 52.25.0 - deprecate av_destruct_packet_nofree()
  Please use NULL instead. This has been supported since r16506
  (lavf > 52.23.1, lavc > 52.10.0).

2009-04-07 - 7a00bba - lavc 52.23.0 - avcodec_decode_video/audio/subtitle
  The old decoding functions are deprecated, all new code should use the
  new functions avcodec_decode_video2(), avcodec_decode_audio3() and
  avcodec_decode_subtitle2(). These new functions take an AVPacket *pkt
  argument instead of a const uint8_t *buf / int buf_size pair.

2009-04-03 - 7b09db3 - lavu 50.3.0 - av_fifo_space()
  Introduce the av_fifo_space() function.

2009-04-02 - fabd246 - lavc 52.23.0 - AVPacket
  Move AVPacket declaration from libavformat/avformat.h to
  libavcodec/avcodec.h.

2009-03-22 - 6e08ca9 - lavu 50.2.0 - RGB32 pixel formats
  Convert the pixel formats PIX_FMT_ARGB, PIX_FMT_RGBA, PIX_FMT_ABGR,
  PIX_FMT_BGRA, which were defined as macros, into enum PixelFormat values.
  Conversely PIX_FMT_RGB32, PIX_FMT_RGB32_1, PIX_FMT_BGR32 and
  PIX_FMT_BGR32_1 are now macros.
  avcodec_get_pix_fmt() now recognizes the "rgb32" and "bgr32" aliases.
  Re-sort the enum PixelFormat list accordingly.
  This change breaks API/ABI backward compatibility.

2009-03-22 - f82674e - lavu 50.1.0 - PIX_FMT_RGB5X5 endian variants
  Add the enum PixelFormat values:
  PIX_FMT_RGB565BE, PIX_FMT_RGB565LE, PIX_FMT_RGB555BE, PIX_FMT_RGB555LE,
  PIX_FMT_BGR565BE, PIX_FMT_BGR565LE, PIX_FMT_BGR555BE, PIX_FMT_BGR555LE.

2009-03-21 - ee6624e - lavu 50.0.0  - av_random*
  The Mersenne Twister PRNG implemented through the av_random* functions
  was removed. Use the lagged Fibonacci PRNG through the av_lfg* functions
  instead.

2009-03-08 - 41dd680 - lavu 50.0.0  - AVFifoBuffer
  av_fifo_init, av_fifo_read, av_fifo_write and av_fifo_realloc were dropped
  and replaced by av_fifo_alloc, av_fifo_generic_read, av_fifo_generic_write
  and av_fifo_realloc2.
  In addition, the order of the function arguments of av_fifo_generic_read
  was changed to match av_fifo_generic_write.
  The AVFifoBuffer/struct AVFifoBuffer may only be used in an opaque way by
  applications, they may not use sizeof() or directly access members.

2009-03-01 - ec26457 - lavf 52.31.0 - Generic metadata API
  Introduce a new metadata API (see av_metadata_get() and friends).
  The old API is now deprecated and should not be used anymore. This especially
  includes the following structure fields:
    - AVFormatContext.title
    - AVFormatContext.author
    - AVFormatContext.copyright
    - AVFormatContext.comment
    - AVFormatContext.album
    - AVFormatContext.year
    - AVFormatContext.track
    - AVFormatContext.genre
    - AVStream.language
    - AVStream.filename
    - AVProgram.provider_name
    - AVProgram.name
    - AVChapter.title<|MERGE_RESOLUTION|>--- conflicted
+++ resolved
@@ -15,7 +15,9 @@
 
 API changes, most recent first:
 
-<<<<<<< HEAD
+2014-xx-xx - xxxxxxx - lavu 53.06.0 - pixfmt.h
+  Add RGBA64_LIBAV pixel format and variants for compatibility
+
 2014-03-11 - 3f3229c - lavf 55.34.101 - avformat.h
   Set AVFormatContext.start_time_realtime when demuxing.
 
@@ -26,12 +28,6 @@
   Add av_output_video_device_next().
 
 2014-02-24 - fff5262 / 1155fd0 - lavu 52.66.100 / 53.5.0 - frame.h
-=======
-2014-xx-xx - xxxxxxx - lavu 53.06.0 - pixfmt.h
-  Add RGBA64 pixel format and variants.
-
-2014-xx-xx - xxxxxxx - lavu 53.05.0 - frame.h
->>>>>>> 1481d24c
   Add av_frame_copy() for copying the frame data.
 
 2014-02-24 - a66be60 - lswr 0.18.100 - swresample.h
