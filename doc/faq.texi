--- conflicted
+++ resolved
@@ -23,11 +23,7 @@
 @section I have a problem with an old version of FFmpeg; where should I report it?
 Nowhere. We do not support old FFmpeg versions in any way, we simply lack
 the time, motivation and manpower to do so. If you have a problem with an
-<<<<<<< HEAD
-old version of FFmpeg, upgrade to the latest Subversion snapshot. If you
-=======
-old version of Libav, upgrade to the latest git snapshot. If you
->>>>>>> ec10a9ab
+old version of FFmpeg, upgrade to the latest git snapshot. If you
 still experience the problem, then you can report it according to the
 guidelines in @url{http://ffmpeg.org/bugreports.html}.
 
@@ -50,13 +46,8 @@
 @itemize
 @item We are busy and haven't had time yet to read your report or
 investigate the issue.
-<<<<<<< HEAD
 @item You didn't follow @url{http://ffmpeg.org/bugreports.html}.
-@item You didn't use Subversion HEAD.
-=======
-@item You didn't follow @url{http://libav.org/bugreports.html}.
-@item You didn't use git master.
->>>>>>> ec10a9ab
+@item You didn't use git HEAD.
 @item You reported a segmentation fault without gdb output.
 @item You describe a problem but not how to reproduce it.
 @item It's unclear if you use ffmpeg as command line tool or use
