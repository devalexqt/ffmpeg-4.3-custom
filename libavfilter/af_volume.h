--- conflicted
+++ resolved
@@ -36,7 +36,6 @@
     PRECISION_DOUBLE,
 };
 
-<<<<<<< HEAD
 enum EvalMode {
     EVAL_MODE_ONCE,
     EVAL_MODE_FRAME,
@@ -57,28 +56,25 @@
     VAR_TB,
     VAR_VOLUME,
     VAR_VARS_NB
-=======
+};
+
 enum ReplayGainType {
     REPLAYGAIN_DROP,
     REPLAYGAIN_IGNORE,
     REPLAYGAIN_TRACK,
     REPLAYGAIN_ALBUM,
->>>>>>> 06c3cd3c
 };
 
 typedef struct VolumeContext {
     const AVClass *class;
     AVFloatDSPContext fdsp;
     enum PrecisionType precision;
-<<<<<<< HEAD
     enum EvalMode eval_mode;
     const char *volume_expr;
     AVExpr *volume_pexpr;
     double var_values[VAR_VARS_NB];
 
-=======
     enum ReplayGainType replaygain;
->>>>>>> 06c3cd3c
     double volume;
     int    volume_i;
     int    channels;
