--- conflicted
+++ resolved
@@ -303,16 +303,10 @@
     return AVERROR_PROTOCOL_NOT_FOUND;
 }
 
-<<<<<<< HEAD
 int ffurl_open_whitelist(URLContext **puc, const char *filename, int flags,
                          const AVIOInterruptCB *int_cb, AVDictionary **options,
-                         const char *whitelist, const char* blacklist)
-=======
-int ffurl_open(URLContext **puc, const char *filename, int flags,
-               const AVIOInterruptCB *int_cb, AVDictionary **options,
-               const URLProtocol **protocols,
-               URLContext *parent)
->>>>>>> fab8156b
+                         const char *whitelist, const char* blacklist,
+                         URLContext *parent)
 {
     AVDictionary *tmp_opts = NULL;
     AVDictionaryEntry *e;
@@ -361,7 +355,7 @@
                const AVIOInterruptCB *int_cb, AVDictionary **options)
 {
     return ffurl_open_whitelist(puc, filename, flags,
-                                int_cb, options, NULL, NULL);
+                                int_cb, options, NULL, NULL, NULL);
 }
 
 static inline int retry_transfer_wrapper(URLContext *h, uint8_t *buf,
