--- conflicted
+++ resolved
@@ -71,13 +71,9 @@
     AVCodecParameters *audio_par;
     AVCodecParameters *video_par;
     double framerate;
-<<<<<<< HEAD
-    AVCodecContext *data_enc;
+    AVCodecParameters *data_par;
 
     int flags;
-=======
-    AVCodecParameters *data_par;
->>>>>>> 9200514a
 } FLVContext;
 
 typedef struct FLVStreamContext {
@@ -98,15 +94,9 @@
                    "FLV only supports wideband (16kHz) Speex audio\n");
             return AVERROR(EINVAL);
         }
-<<<<<<< HEAD
-        if (enc->channels != 1) {
+        if (par->channels != 1) {
             av_log(s, AV_LOG_ERROR, "FLV only supports mono Speex audio\n");
             return AVERROR(EINVAL);
-=======
-        if (par->channels != 1) {
-            av_log(s, AV_LOG_ERROR, "flv only supports mono Speex audio\n");
-            return -1;
->>>>>>> 9200514a
         }
         return FLV_CODECID_SPEEX | FLV_SAMPLERATE_11025HZ | FLV_SAMPLESSIZE_16BIT;
     } else {
@@ -130,7 +120,7 @@
         default:
             av_log(s, AV_LOG_ERROR,
                    "FLV does not support sample rate %d, "
-                   "choose from (44100, 22050, 11025)\n", enc->sample_rate);
+                   "choose from (44100, 22050, 11025)\n", par->sample_rate);
             return AVERROR(EINVAL);
         }
     }
@@ -173,7 +163,7 @@
         break;
     default:
         av_log(s, AV_LOG_ERROR, "Audio codec '%s' not compatible with FLV\n",
-               avcodec_get_name(enc->codec_id));
+               avcodec_get_name(par->codec_id));
         return AVERROR(EINVAL);
     }
 
@@ -374,31 +364,25 @@
                        "at most one video stream is supported in flv\n");
                 return AVERROR(EINVAL);
             }
-<<<<<<< HEAD
-            flv->video_enc = enc;
-            if (!ff_codec_get_tag(flv_video_codec_ids, enc->codec_id))
-                return unsupported_codec(s, "Video", enc->codec_id);
-
-            if (enc->codec_id == AV_CODEC_ID_MPEG4 ||
-                enc->codec_id == AV_CODEC_ID_H263) {
+            flv->video_par = par;
+            if (!ff_codec_get_tag(flv_video_codec_ids, par->codec_id))
+                return unsupported_codec(s, "Video", par->codec_id);
+
+            if (par->codec_id == AV_CODEC_ID_MPEG4 ||
+                par->codec_id == AV_CODEC_ID_H263) {
                 int error = s->strict_std_compliance > FF_COMPLIANCE_UNOFFICIAL;
                 av_log(s, error ? AV_LOG_ERROR : AV_LOG_WARNING,
-                       "Codec %s is not supported in the official FLV specification,\n", avcodec_get_name(enc->codec_id));
+                       "Codec %s is not supported in the official FLV specification,\n", avcodec_get_name(par->codec_id));
 
                 if (error) {
                     av_log(s, AV_LOG_ERROR,
                            "use vstrict=-1 / -strict -1 to use it anyway.\n");
                     return AVERROR(EINVAL);
                 }
-            } else if (enc->codec_id == AV_CODEC_ID_VP6) {
+            } else if (par->codec_id == AV_CODEC_ID_VP6) {
                 av_log(s, AV_LOG_WARNING,
                        "Muxing VP6 in flv will produce flipped video on playback.\n");
             }
-=======
-            flv->video_par = par;
-            if (!ff_codec_get_tag(flv_video_codec_ids, par->codec_id))
-                return unsupported_codec(s, "Video", par->codec_id);
->>>>>>> 9200514a
             break;
         case AVMEDIA_TYPE_AUDIO:
             if (flv->audio_par) {
@@ -406,40 +390,29 @@
                        "at most one audio stream is supported in flv\n");
                 return AVERROR(EINVAL);
             }
-<<<<<<< HEAD
-            flv->audio_enc = enc;
-            if (get_audio_flags(s, enc) < 0)
-                return unsupported_codec(s, "Audio", enc->codec_id);
-            if (enc->codec_id == AV_CODEC_ID_PCM_S16BE)
+            flv->audio_par = par;
+            if (get_audio_flags(s, par) < 0)
+                return unsupported_codec(s, "Audio", par->codec_id);
+            if (par->codec_id == AV_CODEC_ID_PCM_S16BE)
                 av_log(s, AV_LOG_WARNING,
                        "16-bit big-endian audio in flv is valid but most likely unplayable (hardware dependent); use s16le\n");
             break;
         case AVMEDIA_TYPE_DATA:
-            if (enc->codec_id != AV_CODEC_ID_TEXT && enc->codec_id != AV_CODEC_ID_NONE)
-                return unsupported_codec(s, "Data", enc->codec_id);
-            flv->data_enc = enc;
-=======
-            flv->audio_par = par;
-            if (get_audio_flags(s, par) < 0)
-                return unsupported_codec(s, "Audio", par->codec_id);
-            break;
-        case AVMEDIA_TYPE_DATA:
-            if (par->codec_id != AV_CODEC_ID_TEXT)
+            if (par->codec_id != AV_CODEC_ID_TEXT && par->codec_id != AV_CODEC_ID_NONE)
                 return unsupported_codec(s, "Data", par->codec_id);
             flv->data_par = par;
->>>>>>> 9200514a
             break;
         case AVMEDIA_TYPE_SUBTITLE:
-            if (enc->codec_id != AV_CODEC_ID_TEXT) {
+            if (par->codec_id != AV_CODEC_ID_TEXT) {
                 av_log(s, AV_LOG_ERROR, "Subtitle codec '%s' for stream %d is not compatible with FLV\n",
-                       avcodec_get_name(enc->codec_id), i);
+                       avcodec_get_name(par->codec_id), i);
                 return AVERROR_INVALIDDATA;
             }
-            flv->data_enc = enc;
+            flv->data_par = par;
             break;
         default:
             av_log(s, AV_LOG_ERROR, "Codec type '%s' for stream %d is not compatible with FLV\n",
-                   av_get_media_type_string(enc->codec_type), i);
+                   av_get_media_type_string(par->codec_type), i);
             return AVERROR(EINVAL);
         }
         avpriv_set_pts_info(s->streams[i], 32, 1, 1000); /* 32 bit pts in ms */
@@ -473,13 +446,8 @@
     write_metadata(s, 0);
 
     for (i = 0; i < s->nb_streams; i++) {
-<<<<<<< HEAD
-        AVCodecContext *enc = s->streams[i]->codec;
-        if (enc->codec_id == AV_CODEC_ID_AAC || enc->codec_id == AV_CODEC_ID_H264 || enc->codec_id == AV_CODEC_ID_MPEG4) {
-=======
         AVCodecParameters *par = s->streams[i]->codecpar;
-        if (par->codec_id == AV_CODEC_ID_AAC || par->codec_id == AV_CODEC_ID_H264) {
->>>>>>> 9200514a
+        if (par->codec_id == AV_CODEC_ID_AAC || par->codec_id == AV_CODEC_ID_H264 || par->codec_id == AV_CODEC_ID_MPEG4) {
             int64_t pos;
             avio_w8(pb, par->codec_type == AVMEDIA_TYPE_VIDEO ?
                     FLV_TAG_TYPE_VIDEO : FLV_TAG_TYPE_AUDIO);
@@ -491,20 +459,19 @@
             if (par->codec_id == AV_CODEC_ID_AAC) {
                 avio_w8(pb, get_audio_flags(s, par));
                 avio_w8(pb, 0); // AAC sequence header
-<<<<<<< HEAD
-
-                if (!enc->extradata_size && flv->flags & 1) {
+
+                if (!par->extradata_size && flv->flags & 1) {
                     PutBitContext pbc;
                     int samplerate_index;
-                    int channels = flv->audio_enc->channels - (flv->audio_enc->channels == 8 ? 1 : 0);
+                    int channels = flv->audio_par->channels - (flv->audio_par->channels == 8 ? 1 : 0);
                     uint8_t data[2];
 
                     for (samplerate_index = 0; samplerate_index < 16; samplerate_index++)
-                        if (flv->audio_enc->sample_rate == mpeg4audio_sample_rates[samplerate_index])
+                        if (flv->audio_par->sample_rate == mpeg4audio_sample_rates[samplerate_index])
                             break;
 
                     init_put_bits(&pbc, data, sizeof(data));
-                    put_bits(&pbc, 5, flv->audio_enc->profile + 1); //profile
+                    put_bits(&pbc, 5, flv->audio_par->profile + 1); //profile
                     put_bits(&pbc, 4, samplerate_index); //sample rate index
                     put_bits(&pbc, 4, channels);
                     put_bits(&pbc, 1, 0); //frame length - 1024 samples
@@ -517,10 +484,7 @@
 
                     av_log(s, AV_LOG_WARNING, "AAC sequence header: %02x %02x.\n", data[0], data[1]);
                 }
-                avio_write(pb, enc->extradata, enc->extradata_size);
-=======
                 avio_write(pb, par->extradata, par->extradata_size);
->>>>>>> 9200514a
             } else {
                 avio_w8(pb, par->codec_tag | FLV_FRAME_KEY); // flags
                 avio_w8(pb, 0); // AVC sequence header
@@ -550,13 +514,8 @@
     for (i = 0; i < s->nb_streams; i++) {
         AVCodecParameters *par = s->streams[i]->codecpar;
         FLVStreamContext *sc = s->streams[i]->priv_data;
-<<<<<<< HEAD
-        if (enc->codec_type == AVMEDIA_TYPE_VIDEO &&
-                (enc->codec_id == AV_CODEC_ID_H264 || enc->codec_id == AV_CODEC_ID_MPEG4))
-=======
         if (par->codec_type == AVMEDIA_TYPE_VIDEO &&
-            par->codec_id == AV_CODEC_ID_H264)
->>>>>>> 9200514a
+                (par->codec_id == AV_CODEC_ID_H264 || par->codec_id == AV_CODEC_ID_MPEG4))
             put_avc_eos_tag(pb, sc->last_ts);
     }
 
@@ -587,17 +546,10 @@
     uint8_t *data = NULL;
     int flags = -1, flags_size, ret;
 
-<<<<<<< HEAD
-    if (enc->codec_id == AV_CODEC_ID_VP6F || enc->codec_id == AV_CODEC_ID_VP6A ||
-        enc->codec_id == AV_CODEC_ID_VP6  || enc->codec_id == AV_CODEC_ID_AAC)
+    if (par->codec_id == AV_CODEC_ID_VP6F || par->codec_id == AV_CODEC_ID_VP6A ||
+        par->codec_id == AV_CODEC_ID_VP6  || par->codec_id == AV_CODEC_ID_AAC)
         flags_size = 2;
-    else if (enc->codec_id == AV_CODEC_ID_H264 || enc->codec_id == AV_CODEC_ID_MPEG4)
-=======
-    if (par->codec_id == AV_CODEC_ID_VP6F || par->codec_id == AV_CODEC_ID_VP6A ||
-        par->codec_id == AV_CODEC_ID_AAC)
-        flags_size = 2;
-    else if (par->codec_id == AV_CODEC_ID_H264)
->>>>>>> 9200514a
+    else if (par->codec_id == AV_CODEC_ID_H264 || par->codec_id == AV_CODEC_ID_MPEG4)
         flags_size = 5;
     else
         flags_size = 1;
@@ -641,13 +593,12 @@
         return AVERROR(EINVAL);
     }
 
-<<<<<<< HEAD
-    if (enc->codec_id == AV_CODEC_ID_H264 || enc->codec_id == AV_CODEC_ID_MPEG4) {
+    if (par->codec_id == AV_CODEC_ID_H264 || par->codec_id == AV_CODEC_ID_MPEG4) {
         /* check if extradata looks like mp4 formatted */
-        if (enc->extradata_size > 0 && *(uint8_t*)enc->extradata != 1)
+        if (par->extradata_size > 0 && *(uint8_t*)par->extradata != 1)
             if ((ret = ff_avc_parse_nal_units_buf(pkt->data, &data, &size)) < 0)
                 return ret;
-    } else if (enc->codec_id == AV_CODEC_ID_AAC && pkt->size > 2 &&
+    } else if (par->codec_id == AV_CODEC_ID_AAC && pkt->size > 2 &&
                (AV_RB16(pkt->data) & 0xfff0) == 0xfff0) {
         if (!s->streams[pkt->stream_index]->nb_frames) {
         av_log(s, AV_LOG_ERROR, "Malformed AAC bitstream detected: "
@@ -657,13 +608,6 @@
         }
         av_log(s, AV_LOG_WARNING, "aac bitstream error\n");
     }
-=======
-    if (par->codec_id == AV_CODEC_ID_H264)
-        /* check if extradata looks like MP4 */
-        if (par->extradata_size > 0 && *(uint8_t*)par->extradata != 1)
-            if (ff_avc_parse_nal_units_buf(pkt->data, &data, &size) < 0)
-                return -1;
->>>>>>> 9200514a
 
     /* check Speex packet duration */
     if (par->codec_id == AV_CODEC_ID_SPEEX && ts - sc->last_ts > 160)
@@ -685,15 +629,11 @@
     avio_w8(pb, (ts >> 24) & 0x7F); // timestamps are 32 bits _signed_
     avio_wb24(pb, flv->reserved);
 
-<<<<<<< HEAD
-    if (enc->codec_type == AVMEDIA_TYPE_DATA ||
-        enc->codec_type == AVMEDIA_TYPE_SUBTITLE ) {
-=======
-    if (par->codec_type == AVMEDIA_TYPE_DATA) {
->>>>>>> 9200514a
+    if (par->codec_type == AVMEDIA_TYPE_DATA ||
+        par->codec_type == AVMEDIA_TYPE_SUBTITLE ) {
         int data_size;
         int64_t metadata_size_pos = avio_tell(pb);
-        if (enc->codec_id == AV_CODEC_ID_TEXT) {
+        if (par->codec_id == AV_CODEC_ID_TEXT) {
             // legacy FFmpeg magic?
             avio_w8(pb, AMF_DATA_TYPE_STRING);
             put_amf_string(pb, "onTextData");
@@ -720,27 +660,17 @@
     } else {
         av_assert1(flags>=0);
         avio_w8(pb,flags);
-<<<<<<< HEAD
-        if (enc->codec_id == AV_CODEC_ID_VP6)
+        if (par->codec_id == AV_CODEC_ID_VP6)
             avio_w8(pb,0);
-        if (enc->codec_id == AV_CODEC_ID_VP6F || enc->codec_id == AV_CODEC_ID_VP6A) {
-            if (enc->extradata_size)
-                avio_w8(pb, enc->extradata[0]);
-=======
         if (par->codec_id == AV_CODEC_ID_VP6F || par->codec_id == AV_CODEC_ID_VP6A) {
             if (par->extradata_size)
                 avio_w8(pb, par->extradata[0]);
->>>>>>> 9200514a
             else
                 avio_w8(pb, ((FFALIGN(par->width,  16) - par->width) << 4) |
                              (FFALIGN(par->height, 16) - par->height));
         } else if (par->codec_id == AV_CODEC_ID_AAC)
             avio_w8(pb, 1); // AAC raw
-<<<<<<< HEAD
-        else if (enc->codec_id == AV_CODEC_ID_H264 || enc->codec_id == AV_CODEC_ID_MPEG4) {
-=======
-        else if (par->codec_id == AV_CODEC_ID_H264) {
->>>>>>> 9200514a
+        else if (par->codec_id == AV_CODEC_ID_H264 || par->codec_id == AV_CODEC_ID_MPEG4) {
             avio_w8(pb, 1); // AVC NALU
             avio_wb24(pb, pkt->pts - pkt->dts);
         }
