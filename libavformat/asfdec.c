--- conflicted
+++ resolved
@@ -1008,12 +1008,7 @@
     ASFStream *asf_st = 0;
     for (;;) {
         int ret;
-<<<<<<< HEAD
-        if(url_feof(pb))
-=======
-
-        if (pb->eof_reached)
->>>>>>> 292a08cb
+        if (url_feof(pb))
             return AVERROR_EOF;
 
         if (asf->packet_size_left < FRAME_HEADER_SIZE ||
