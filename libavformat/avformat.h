/*
 * copyright (c) 2001 Fabrice Bellard
 *
 * This file is part of FFmpeg.
 *
 * FFmpeg is free software; you can redistribute it and/or
 * modify it under the terms of the GNU Lesser General Public
 * License as published by the Free Software Foundation; either
 * version 2.1 of the License, or (at your option) any later version.
 *
 * FFmpeg is distributed in the hope that it will be useful,
 * but WITHOUT ANY WARRANTY; without even the implied warranty of
 * MERCHANTABILITY or FITNESS FOR A PARTICULAR PURPOSE.  See the GNU
 * Lesser General Public License for more details.
 *
 * You should have received a copy of the GNU Lesser General Public
 * License along with FFmpeg; if not, write to the Free Software
 * Foundation, Inc., 51 Franklin Street, Fifth Floor, Boston, MA 02110-1301 USA
 */

#ifndef AVFORMAT_AVFORMAT_H
#define AVFORMAT_AVFORMAT_H

/**
 * @file
 * @ingroup libavf
 * Main libavformat public API header
 */

/**
 * @defgroup libavf I/O and Muxing/Demuxing Library
 * @{
 *
 * @defgroup lavf_decoding Demuxing
 * @{
 * @}
 *
 * @defgroup lavf_encoding Muxing
 * @{
 * @}
 *
 * @defgroup lavf_io I/O Read/Write
 * @{
 * @}
 *
 * @defgroup lavf_codec Demuxers
 * @{
 * @defgroup lavf_codec_native Native Demuxers
 * @{
 * @}
 * @defgroup lavf_codec_wrappers External library wrappers
 * @{
 * @}
 * @}
 * @defgroup lavf_protos I/O Protocols
 * @{
 * @}
 * @defgroup lavf_internal Internal
 * @{
 * @}
 * @}
 *
 */

/**
 * Return the LIBAVFORMAT_VERSION_INT constant.
 */
unsigned avformat_version(void);

/**
 * Return the libavformat build-time configuration.
 */
const char *avformat_configuration(void);

/**
 * Return the libavformat license.
 */
const char *avformat_license(void);

#include <time.h>
#include <stdio.h>  /* FILE */
#include "libavcodec/avcodec.h"
#include "libavutil/dict.h"
#include "libavutil/log.h"

#include "avio.h"
#include "libavformat/version.h"

struct AVFormatContext;


/**
 * @defgroup metadata_api Public Metadata API
 * @{
 * @ingroup libavf
 * The metadata API allows libavformat to export metadata tags to a client
<<<<<<< HEAD
 * application using a sequence of key/value pairs. Like all strings in FFmpeg,
 * metadata must be stored as UTF-8 encoded Unicode. Note that metadata
=======
 * application when demuxing. Conversely it allows a client application to
 * set metadata when muxing.
 *
 * Metadata is exported or set as pairs of key/value strings in the 'metadata'
 * fields of the AVFormatContext, AVStream, AVChapter and AVProgram structs
 * using the @ref lavu_dict "AVDictionary" API. Like all strings in Libav,
 * metadata is assumed to be UTF-8 encoded Unicode. Note that metadata
>>>>>>> 2e87b4c5
 * exported by demuxers isn't checked to be valid UTF-8 in most cases.
 *
 * Important concepts to keep in mind:
 * -  Keys are unique; there can never be 2 tags with the same key. This is
 *    also meant semantically, i.e., a demuxer should not knowingly produce
 *    several keys that are literally different but semantically identical.
 *    E.g., key=Author5, key=Author6. In this example, all authors must be
 *    placed in the same tag.
 * -  Metadata is flat, not hierarchical; there are no subtags. If you
 *    want to store, e.g., the email address of the child of producer Alice
 *    and actor Bob, that could have key=alice_and_bobs_childs_email_address.
 * -  Several modifiers can be applied to the tag name. This is done by
 *    appending a dash character ('-') and the modifier name in the order
 *    they appear in the list below -- e.g. foo-eng-sort, not foo-sort-eng.
 *    -  language -- a tag whose value is localized for a particular language
 *       is appended with the ISO 639-2/B 3-letter language code.
 *       For example: Author-ger=Michael, Author-eng=Mike
 *       The original/default language is in the unqualified "Author" tag.
 *       A demuxer should set a default if it sets any translated tag.
 *    -  sorting  -- a modified version of a tag that should be used for
 *       sorting will have '-sort' appended. E.g. artist="The Beatles",
 *       artist-sort="Beatles, The".
 *
 * -  Demuxers attempt to export metadata in a generic format, however tags
 *    with no generic equivalents are left as they are stored in the container.
 *    Follows a list of generic tag names:
 *
 @verbatim
 album        -- name of the set this work belongs to
 album_artist -- main creator of the set/album, if different from artist.
                 e.g. "Various Artists" for compilation albums.
 artist       -- main creator of the work
 comment      -- any additional description of the file.
 composer     -- who composed the work, if different from artist.
 copyright    -- name of copyright holder.
 creation_time-- date when the file was created, preferably in ISO 8601.
 date         -- date when the work was created, preferably in ISO 8601.
 disc         -- number of a subset, e.g. disc in a multi-disc collection.
 encoder      -- name/settings of the software/hardware that produced the file.
 encoded_by   -- person/group who created the file.
 filename     -- original name of the file.
 genre        -- <self-evident>.
 language     -- main language in which the work is performed, preferably
                 in ISO 639-2 format. Multiple languages can be specified by
                 separating them with commas.
 performer    -- artist who performed the work, if different from artist.
                 E.g for "Also sprach Zarathustra", artist would be "Richard
                 Strauss" and performer "London Philharmonic Orchestra".
 publisher    -- name of the label/publisher.
 service_name     -- name of the service in broadcasting (channel name).
 service_provider -- name of the service provider in broadcasting.
 title        -- name of the work.
 track        -- number of this work in the set, can be in form current/total.
 variant_bitrate -- the total bitrate of the bitrate variant that the current stream is part of
 @endverbatim
 *
 * Look in the examples section for an application example how to use the Metadata API.
 *
 * @}
 */

#if FF_API_OLD_METADATA2
/**
 * @defgroup old_metadata Old metadata API
 * The following functions are deprecated, use
 * their equivalents from libavutil/dict.h instead.
 * @{
 */

#define AV_METADATA_MATCH_CASE      AV_DICT_MATCH_CASE
#define AV_METADATA_IGNORE_SUFFIX   AV_DICT_IGNORE_SUFFIX
#define AV_METADATA_DONT_STRDUP_KEY AV_DICT_DONT_STRDUP_KEY
#define AV_METADATA_DONT_STRDUP_VAL AV_DICT_DONT_STRDUP_VAL
#define AV_METADATA_DONT_OVERWRITE  AV_DICT_DONT_OVERWRITE

typedef attribute_deprecated AVDictionary AVMetadata;
typedef attribute_deprecated AVDictionaryEntry  AVMetadataTag;

typedef struct AVMetadataConv AVMetadataConv;

/**
 * Get a metadata element with matching key.
 *
 * @param prev Set to the previous matching element to find the next.
 *             If set to NULL the first matching element is returned.
 * @param flags Allows case as well as suffix-insensitive comparisons.
 * @return Found tag or NULL, changing key or value leads to undefined behavior.
 */
attribute_deprecated AVDictionaryEntry *
av_metadata_get(AVDictionary *m, const char *key, const AVDictionaryEntry *prev, int flags);

/**
 * Set the given tag in *pm, overwriting an existing tag.
 *
 * @param pm pointer to a pointer to a metadata struct. If *pm is NULL
 * a metadata struct is allocated and put in *pm.
 * @param key tag key to add to *pm (will be av_strduped depending on flags)
 * @param value tag value to add to *pm (will be av_strduped depending on flags).
 *        Passing a NULL value will cause an existing tag to be deleted.
 * @return >= 0 on success otherwise an error code <0
 */
attribute_deprecated int av_metadata_set2(AVDictionary **pm, const char *key, const char *value, int flags);

/**
 * This function is provided for compatibility reason and currently does nothing.
 */
attribute_deprecated void av_metadata_conv(struct AVFormatContext *ctx, const AVMetadataConv *d_conv,
                                                                        const AVMetadataConv *s_conv);

/**
 * Copy metadata from one AVDictionary struct into another.
 * @param dst pointer to a pointer to a AVDictionary struct. If *dst is NULL,
 *            this function will allocate a struct for you and put it in *dst
 * @param src pointer to source AVDictionary struct
 * @param flags flags to use when setting metadata in *dst
 * @note metadata is read using the AV_DICT_IGNORE_SUFFIX flag
 */
attribute_deprecated void av_metadata_copy(AVDictionary **dst, AVDictionary *src, int flags);

/**
 * Free all the memory allocated for an AVDictionary struct.
 */
attribute_deprecated void av_metadata_free(AVDictionary **m);
/**
 * @}
 */
#endif


/* packet functions */


/**
 * Allocate and read the payload of a packet and initialize its
 * fields with default values.
 *
 * @param pkt packet
 * @param size desired payload size
 * @return >0 (read size) if OK, AVERROR_xxx otherwise
 */
int av_get_packet(AVIOContext *s, AVPacket *pkt, int size);


/**
 * Read data and append it to the current content of the AVPacket.
 * If pkt->size is 0 this is identical to av_get_packet.
 * Note that this uses av_grow_packet and thus involves a realloc
 * which is inefficient. Thus this function should only be used
 * when there is no reasonable way to know (an upper bound of)
 * the final size.
 *
 * @param pkt packet
 * @param size amount of data to read
 * @return >0 (read size) if OK, AVERROR_xxx otherwise, previous data
 *         will not be lost even if an error occurs.
 */
int av_append_packet(AVIOContext *s, AVPacket *pkt, int size);

/*************************************************/
/* fractional numbers for exact pts handling */

/**
 * The exact value of the fractional number is: 'val + num / den'.
 * num is assumed to be 0 <= num < den.
 */
typedef struct AVFrac {
    int64_t val, num, den;
} AVFrac;

/*************************************************/
/* input/output formats */

struct AVCodecTag;

/**
 * This structure contains the data a format has to probe a file.
 */
typedef struct AVProbeData {
    const char *filename;
    unsigned char *buf; /**< Buffer must have AVPROBE_PADDING_SIZE of extra allocated bytes filled with zero. */
    int buf_size;       /**< Size of buf except extra allocated bytes */
} AVProbeData;

#define AVPROBE_SCORE_MAX 100               ///< maximum score, half of that is used for file-extension-based detection
#define AVPROBE_PADDING_SIZE 32             ///< extra allocated bytes at the end of the probe buffer

typedef struct AVFormatParameters {
#if FF_API_FORMAT_PARAMETERS
    attribute_deprecated AVRational time_base;
    attribute_deprecated int sample_rate;
    attribute_deprecated int channels;
    attribute_deprecated int width;
    attribute_deprecated int height;
    attribute_deprecated enum PixelFormat pix_fmt;
    attribute_deprecated int channel; /**< Used to select DV channel. */
    attribute_deprecated const char *standard; /**< deprecated, use demuxer-specific options instead. */
    attribute_deprecated unsigned int mpeg2ts_raw:1;  /**< deprecated, use mpegtsraw demuxer */
    /**< deprecated, use mpegtsraw demuxer-specific options instead */
    attribute_deprecated unsigned int mpeg2ts_compute_pcr:1;
    attribute_deprecated unsigned int initial_pause:1;       /**< Do not begin to play the stream
                                                                  immediately (RTSP only). */
    attribute_deprecated unsigned int prealloced_context:1;
#endif
} AVFormatParameters;

/// Demuxer will use avio_open, no opened file should be provided by the caller.
#define AVFMT_NOFILE        0x0001
#define AVFMT_NEEDNUMBER    0x0002 /**< Needs '%d' in filename. */
#define AVFMT_SHOW_IDS      0x0008 /**< Show format stream IDs numbers. */
#define AVFMT_RAWPICTURE    0x0020 /**< Format wants AVPicture structure for
                                      raw picture data. */
#define AVFMT_GLOBALHEADER  0x0040 /**< Format wants global header. */
#define AVFMT_NOTIMESTAMPS  0x0080 /**< Format does not need / have any timestamps. */
#define AVFMT_GENERIC_INDEX 0x0100 /**< Use generic index building code. */
#define AVFMT_TS_DISCONT    0x0200 /**< Format allows timestamp discontinuities. Note, muxers always require valid (monotone) timestamps */
#define AVFMT_VARIABLE_FPS  0x0400 /**< Format allows variable fps. */
#define AVFMT_NODIMENSIONS  0x0800 /**< Format does not need width/height */
#define AVFMT_NOSTREAMS     0x1000 /**< Format does not require any streams */
#define AVFMT_NOBINSEARCH   0x2000 /**< Format does not allow to fallback to binary search via read_timestamp */
#define AVFMT_NOGENSEARCH   0x4000 /**< Format does not allow to fallback to generic search */
#define AVFMT_NO_BYTE_SEEK  0x8000 /**< Format does not allow seeking by bytes */
#define AVFMT_TS_NONSTRICT  0x8000000 /**< Format does not require strictly
                                           increasing timestamps, but they must
                                           still be monotonic */

/**
 * @addtogroup lavf_encoding
 * @{
 */
typedef struct AVOutputFormat {
    const char *name;
    /**
     * Descriptive name for the format, meant to be more human-readable
     * than name. You should use the NULL_IF_CONFIG_SMALL() macro
     * to define it.
     */
    const char *long_name;
    const char *mime_type;
    const char *extensions; /**< comma-separated filename extensions */
    /**
     * size of private data so that it can be allocated in the wrapper
     */
    int priv_data_size;
    /* output support */
    enum CodecID audio_codec; /**< default audio codec */
    enum CodecID video_codec; /**< default video codec */
    int (*write_header)(struct AVFormatContext *);
    int (*write_packet)(struct AVFormatContext *, AVPacket *pkt);
    int (*write_trailer)(struct AVFormatContext *);
    /**
     * can use flags: AVFMT_NOFILE, AVFMT_NEEDNUMBER, AVFMT_RAWPICTURE,
     * AVFMT_GLOBALHEADER, AVFMT_NOTIMESTAMPS, AVFMT_VARIABLE_FPS,
     * AVFMT_NODIMENSIONS, AVFMT_NOSTREAMS
     */
    int flags;

    void *dummy;

    int (*interleave_packet)(struct AVFormatContext *, AVPacket *out,
                             AVPacket *in, int flush);

    /**
     * List of supported codec_id-codec_tag pairs, ordered by "better
     * choice first". The arrays are all terminated by CODEC_ID_NONE.
     */
    const struct AVCodecTag * const *codec_tag;

    enum CodecID subtitle_codec; /**< default subtitle codec */

#if FF_API_OLD_METADATA2
    const AVMetadataConv *metadata_conv;
#endif

    const AVClass *priv_class; ///< AVClass for the private context

    /**
     * Test if the given codec can be stored in this container.
     *
     * @return 1 if the codec is supported, 0 if it is not.
     *         A negative number if unknown.
     */
    int (*query_codec)(enum CodecID id, int std_compliance);

    void (*get_output_timestamp)(struct AVFormatContext *s, int stream,
                                 int64_t *dts, int64_t *wall);

    /* private fields */
    struct AVOutputFormat *next;
} AVOutputFormat;
/**
 * @}
 */

/**
 * @addtogroup lavf_decoding
 * @{
 */
typedef struct AVInputFormat {
    /**
     * A comma separated list of short names for the format. New names
     * may be appended with a minor bump.
     */
    const char *name;

    /**
     * Descriptive name for the format, meant to be more human-readable
     * than name. You should use the NULL_IF_CONFIG_SMALL() macro
     * to define it.
     */
    const char *long_name;

    /**
     * Size of private data so that it can be allocated in the wrapper.
     */
    int priv_data_size;

    /**
     * Tell if a given file has a chance of being parsed as this format.
     * The buffer provided is guaranteed to be AVPROBE_PADDING_SIZE bytes
     * big so you do not have to check for that unless you need more.
     */
    int (*read_probe)(AVProbeData *);

    /**
     * Read the format header and initialize the AVFormatContext
     * structure. Return 0 if OK. 'ap' if non-NULL contains
     * additional parameters. Only used in raw format right
     * now. 'av_new_stream' should be called to create new streams.
     */
    int (*read_header)(struct AVFormatContext *,
                       AVFormatParameters *ap);

    /**
     * Read one packet and put it in 'pkt'. pts and flags are also
     * set. 'av_new_stream' can be called only if the flag
     * AVFMTCTX_NOHEADER is used and only in the calling thread (not in a
     * background thread).
     * @return 0 on success, < 0 on error.
     *         When returning an error, pkt must not have been allocated
     *         or must be freed before returning
     */
    int (*read_packet)(struct AVFormatContext *, AVPacket *pkt);

    /**
     * Close the stream. The AVFormatContext and AVStreams are not
     * freed by this function
     */
    int (*read_close)(struct AVFormatContext *);

#if FF_API_READ_SEEK
    /**
     * Seek to a given timestamp relative to the frames in
     * stream component stream_index.
     * @param stream_index Must not be -1.
     * @param flags Selects which direction should be preferred if no exact
     *              match is available.
     * @return >= 0 on success (but not necessarily the new offset)
     */
    attribute_deprecated int (*read_seek)(struct AVFormatContext *,
                                          int stream_index, int64_t timestamp, int flags);
#endif
    /**
     * Gets the next timestamp in stream[stream_index].time_base units.
     * @return the timestamp or AV_NOPTS_VALUE if an error occurred
     */
    int64_t (*read_timestamp)(struct AVFormatContext *s, int stream_index,
                              int64_t *pos, int64_t pos_limit);

    /**
     * Can use flags: AVFMT_NOFILE, AVFMT_NEEDNUMBER, AVFMT_SHOW_IDS,
     * AVFMT_GENERIC_INDEX, AVFMT_TS_DISCONT, AVFMT_NOBINSEARCH,
     * AVFMT_NOGENSEARCH, AVFMT_NO_BYTE_SEEK.
     */
    int flags;

    /**
     * If extensions are defined, then no probe is done. You should
     * usually not use extension format guessing because it is not
     * reliable enough
     */
    const char *extensions;

    /**
     * General purpose read-only value that the format can use.
     */
    int value;

    /**
     * Start/resume playing - only meaningful if using a network-based format
     * (RTSP).
     */
    int (*read_play)(struct AVFormatContext *);

    /**
     * Pause playing - only meaningful if using a network-based format
     * (RTSP).
     */
    int (*read_pause)(struct AVFormatContext *);

    const struct AVCodecTag * const *codec_tag;

    /**
     * Seek to timestamp ts.
     * Seeking will be done so that the point from which all active streams
     * can be presented successfully will be closest to ts and within min/max_ts.
     * Active streams are all streams that have AVStream.discard < AVDISCARD_ALL.
     */
    int (*read_seek2)(struct AVFormatContext *s, int stream_index, int64_t min_ts, int64_t ts, int64_t max_ts, int flags);

#if FF_API_OLD_METADATA2
    const AVMetadataConv *metadata_conv;
#endif

    const AVClass *priv_class; ///< AVClass for the private context

    /* private fields */
    struct AVInputFormat *next;
} AVInputFormat;
/**
 * @}
 */

enum AVStreamParseType {
    AVSTREAM_PARSE_NONE,
    AVSTREAM_PARSE_FULL,       /**< full parsing and repack */
    AVSTREAM_PARSE_HEADERS,    /**< Only parse headers, do not repack. */
    AVSTREAM_PARSE_TIMESTAMPS, /**< full parsing and interpolation of timestamps for frames not starting on a packet boundary */
    AVSTREAM_PARSE_FULL_ONCE,  /**< full parsing and repack of the first frame only, only implemented for H.264 currently */
};

typedef struct AVIndexEntry {
    int64_t pos;
    int64_t timestamp;        /**<
                               * Timestamp in AVStream.time_base units, preferably the time from which on correctly decoded frames are available
                               * when seeking to this entry. That means preferable PTS on keyframe based formats.
                               * But demuxers can choose to store a different timestamp, if it is more convenient for the implementation or nothing better
                               * is known
                               */
#define AVINDEX_KEYFRAME 0x0001
    int flags:2;
    int size:30; //Yeah, trying to keep the size of this small to reduce memory requirements (it is 24 vs. 32 bytes due to possible 8-byte alignment).
    int min_distance;         /**< Minimum distance between this and the previous keyframe, used to avoid unneeded searching. */
} AVIndexEntry;

#define AV_DISPOSITION_DEFAULT   0x0001
#define AV_DISPOSITION_DUB       0x0002
#define AV_DISPOSITION_ORIGINAL  0x0004
#define AV_DISPOSITION_COMMENT   0x0008
#define AV_DISPOSITION_LYRICS    0x0010
#define AV_DISPOSITION_KARAOKE   0x0020

/**
 * Track should be used during playback by default.
 * Useful for subtitle track that should be displayed
 * even when user did not explicitly ask for subtitles.
 */
#define AV_DISPOSITION_FORCED    0x0040
#define AV_DISPOSITION_HEARING_IMPAIRED  0x0080  /**< stream for hearing impaired audiences */
#define AV_DISPOSITION_VISUAL_IMPAIRED   0x0100  /**< stream for visual impaired audiences */
#define AV_DISPOSITION_CLEAN_EFFECTS     0x0200  /**< stream without voice */

/**
 * Stream structure.
 * New fields can be added to the end with minor version bumps.
 * Removal, reordering and changes to existing fields require a major
 * version bump.
 * sizeof(AVStream) must not be used outside libav*.
 */
typedef struct AVStream {
    int index;    /**< stream index in AVFormatContext */
    int id;       /**< format-specific stream ID */
    AVCodecContext *codec; /**< codec context */
    /**
     * Real base framerate of the stream.
     * This is the lowest framerate with which all timestamps can be
     * represented accurately (it is the least common multiple of all
     * framerates in the stream). Note, this value is just a guess!
     * For example, if the time base is 1/90000 and all frames have either
     * approximately 3600 or 1800 timer ticks, then r_frame_rate will be 50/1.
     */
    AVRational r_frame_rate;
    void *priv_data;

#if FF_API_REORDER_PRIVATE
    /* internal data used in av_find_stream_info() */
    int64_t first_dts;
#endif

    /**
     * encoding: pts generation when outputting stream
     */
    struct AVFrac pts;

    /**
     * This is the fundamental unit of time (in seconds) in terms
     * of which frame timestamps are represented. For fixed-fps content,
     * time base should be 1/framerate and timestamp increments should be 1.
     * decoding: set by libavformat
     * encoding: set by libavformat in av_write_header
     */
    AVRational time_base;
#if FF_API_REORDER_PRIVATE
    int pts_wrap_bits; /**< number of bits in pts (used for wrapping control) */
#endif
#if FF_API_STREAM_COPY
    /* ffmpeg.c private use */
    attribute_deprecated int stream_copy; /**< If set, just copy stream. */
#endif
    enum AVDiscard discard; ///< Selects which packets can be discarded at will and do not need to be demuxed.

#if FF_API_AVSTREAM_QUALITY
    //FIXME move stuff to a flags field?
    /**
     * Quality, as it has been removed from AVCodecContext and put in AVVideoFrame.
     * MN: dunno if that is the right place for it
     */
    attribute_deprecated float quality;
#endif

    /**
     * Decoding: pts of the first frame of the stream in presentation order, in stream time base.
     * Only set this if you are absolutely 100% sure that the value you set
     * it to really is the pts of the first frame.
     * This may be undefined (AV_NOPTS_VALUE).
     * @note The ASF header does NOT contain a correct start_time the ASF
     * demuxer must NOT set this.
     */
    int64_t start_time;

    /**
     * Decoding: duration of the stream, in stream time base.
     * If a source file does not specify a duration, but does specify
     * a bitrate, this value will be estimated from bitrate and file size.
     */
    int64_t duration;

#if FF_API_REORDER_PRIVATE
    /* av_read_frame() support */
    enum AVStreamParseType need_parsing;
    struct AVCodecParserContext *parser;

    int64_t cur_dts;
    int last_IP_duration;
    int64_t last_IP_pts;
    /* av_seek_frame() support */
    AVIndexEntry *index_entries; /**< Only used if the format does not
                                    support seeking natively. */
    int nb_index_entries;
    unsigned int index_entries_allocated_size;
#endif

    int64_t nb_frames;                 ///< number of frames in this stream if known or 0

    int disposition; /**< AV_DISPOSITION_* bit field */

#if FF_API_REORDER_PRIVATE
    AVProbeData probe_data;
#define MAX_REORDER_DELAY 16
    int64_t pts_buffer[MAX_REORDER_DELAY+1];
#endif

    /**
     * sample aspect ratio (0 if unknown)
     * - encoding: Set by user.
     * - decoding: Set by libavformat.
     */
    AVRational sample_aspect_ratio;

    AVDictionary *metadata;

#if FF_API_REORDER_PRIVATE
    /* Intended mostly for av_read_frame() support. Not supposed to be used by */
    /* external applications; try to use something else if at all possible.    */
    const uint8_t *cur_ptr;
    int cur_len;
    AVPacket cur_pkt;

    // Timestamp generation support:
    /**
     * Timestamp corresponding to the last dts sync point.
     *
     * Initialized when AVCodecParserContext.dts_sync_point >= 0 and
     * a DTS is received from the underlying container. Otherwise set to
     * AV_NOPTS_VALUE by default.
     */
    int64_t reference_dts;

    /**
     * Number of packets to buffer for codec probing
     * NOT PART OF PUBLIC API
     */
#define MAX_PROBE_PACKETS 2500
    int probe_packets;

    /**
     * last packet in packet_buffer for this stream when muxing.
     * used internally, NOT PART OF PUBLIC API, dont read or write from outside of libav*
     */
    struct AVPacketList *last_in_packet_buffer;
#endif

    /**
     * Average framerate
     */
    AVRational avg_frame_rate;

    /*****************************************************************
     * All fields below this line are not part of the public API. They
     * may not be used outside of libavformat and can be changed and
     * removed at will.
     * New public fields should be added right above.
     *****************************************************************
     */

    /**
     * Number of frames that have been demuxed during av_find_stream_info()
     */
    int codec_info_nb_frames;

    /**
     * Stream Identifier
     * This is the MPEG-TS stream identifier +1
     * 0 means unknown
     */
    int stream_identifier;

    int64_t interleaver_chunk_size;
    int64_t interleaver_chunk_duration;

    /**
     * Stream informations used internally by av_find_stream_info()
     */
#define MAX_STD_TIMEBASES (60*12+5)
    struct {
        int64_t last_dts;
        int64_t duration_gcd;
        int duration_count;
        double duration_error[2][2][MAX_STD_TIMEBASES];
        int64_t codec_info_duration;
        int nb_decoded_frames;
    } *info;

    /**
     * flag to indicate that probing is requested
     * NOT PART OF PUBLIC API
     */
    int request_probe;
#if !FF_API_REORDER_PRIVATE
    const uint8_t *cur_ptr;
    int cur_len;
    AVPacket cur_pkt;

    // Timestamp generation support:
    /**
     * Timestamp corresponding to the last dts sync point.
     *
     * Initialized when AVCodecParserContext.dts_sync_point >= 0 and
     * a DTS is received from the underlying container. Otherwise set to
     * AV_NOPTS_VALUE by default.
     */
    int64_t reference_dts;
    int64_t first_dts;
    int64_t cur_dts;
    int last_IP_duration;
    int64_t last_IP_pts;

    /**
     * Number of packets to buffer for codec probing
     */
#define MAX_PROBE_PACKETS 2500
    int probe_packets;

    /**
     * last packet in packet_buffer for this stream when muxing.
     */
    struct AVPacketList *last_in_packet_buffer;
    AVProbeData probe_data;
#define MAX_REORDER_DELAY 16
    int64_t pts_buffer[MAX_REORDER_DELAY+1];
    /* av_read_frame() support */
    enum AVStreamParseType need_parsing;
    struct AVCodecParserContext *parser;

    AVIndexEntry *index_entries; /**< Only used if the format does not
                                    support seeking natively. */
    int nb_index_entries;
    unsigned int index_entries_allocated_size;

    int pts_wrap_bits; /**< number of bits in pts (used for wrapping control) */
#endif
} AVStream;

#define AV_PROGRAM_RUNNING 1

/**
 * New fields can be added to the end with minor version bumps.
 * Removal, reordering and changes to existing fields require a major
 * version bump.
 * sizeof(AVProgram) must not be used outside libav*.
 */
typedef struct AVProgram {
    int            id;
    int            flags;
    enum AVDiscard discard;        ///< selects which program to discard and which to feed to the caller
    unsigned int   *stream_index;
    unsigned int   nb_stream_indexes;
    AVDictionary *metadata;

    int program_num;
    int pmt_pid;
    int pcr_pid;
} AVProgram;

#define AVFMTCTX_NOHEADER      0x0001 /**< signal that no header is present
                                         (streams are added dynamically) */

typedef struct AVChapter {
    int id;                 ///< unique ID to identify the chapter
    AVRational time_base;   ///< time base in which the start/end timestamps are specified
    int64_t start, end;     ///< chapter start/end time in time_base units
    AVDictionary *metadata;
} AVChapter;

/**
 * Format I/O context.
 * New fields can be added to the end with minor version bumps.
 * Removal, reordering and changes to existing fields require a major
 * version bump.
 * sizeof(AVFormatContext) must not be used outside libav*, use
 * avformat_alloc_context() to create an AVFormatContext.
 */
typedef struct AVFormatContext {
    /**
     * A class for logging and AVOptions. Set by avformat_alloc_context().
     * Exports (de)muxer private options if they exist.
     */
    const AVClass *av_class;

    /**
     * Can only be iformat or oformat, not both at the same time.
     *
     * decoding: set by avformat_open_input().
     * encoding: set by the user.
     */
    struct AVInputFormat *iformat;
    struct AVOutputFormat *oformat;

    /**
     * Format private data. This is an AVOptions-enabled struct
     * if and only if iformat/oformat.priv_class is not NULL.
     */
    void *priv_data;

    /*
     * I/O context.
     *
     * decoding: either set by the user before avformat_open_input() (then
     * the user must close it manually) or set by avformat_open_input().
     * encoding: set by the user.
     *
     * Do NOT set this field if AVFMT_NOFILE flag is set in
     * iformat/oformat.flags. In such a case, the (de)muxer will handle
     * I/O in some other way and this field will be NULL.
     */
    AVIOContext *pb;

    /**
     * A list of all streams in the file. New streams are created with
     * avformat_new_stream().
     *
     * decoding: streams are created by libavformat in avformat_open_input().
     * If AVFMTCTX_NOHEADER is set in ctx_flags, then new streams may also
     * appear in av_read_frame().
     * encoding: streams are created by the user before avformat_write_header().
     */
    unsigned int nb_streams;
    AVStream **streams;

    char filename[1024]; /**< input or output filename */
    /* stream info */
#if FF_API_TIMESTAMP
    /**
     * @deprecated use 'creation_time' metadata tag instead
     */
    attribute_deprecated int64_t timestamp;
#endif

    int ctx_flags; /**< Format-specific flags, see AVFMTCTX_xx */
#if FF_API_REORDER_PRIVATE
    /* private data for pts handling (do not modify directly). */
    /**
     * This buffer is only needed when packets were already buffered but
     * not decoded, for example to get the codec parameters in MPEG
     * streams.
     */
    struct AVPacketList *packet_buffer;
#endif

    /**
     * Decoding: position of the first frame of the component, in
     * AV_TIME_BASE fractional seconds. NEVER set this value directly:
     * It is deduced from the AVStream values.
     */
    int64_t start_time;

    /**
     * Decoding: duration of the stream, in AV_TIME_BASE fractional
     * seconds. Only set this value if you know none of the individual stream
     * durations and also dont set any of them. This is deduced from the
     * AVStream values if not set.
     */
    int64_t duration;

#if FF_API_FILESIZE
    /**
     * decoding: total file size, 0 if unknown
     */
    attribute_deprecated int64_t file_size;
#endif

    /**
     * Decoding: total stream bitrate in bit/s, 0 if not
     * available. Never set it directly if the file_size and the
     * duration are known as FFmpeg can compute it automatically.
     */
    int bit_rate;

#if FF_API_REORDER_PRIVATE
    /* av_read_frame() support */
    AVStream *cur_st;

    /* av_seek_frame() support */
    int64_t data_offset; /**< offset of the first packet */
#endif

#if FF_API_MUXRATE
    /**
     * use mpeg muxer private options instead
     */
    attribute_deprecated int mux_rate;
#endif
    unsigned int packet_size;
#if FF_API_PRELOAD
    attribute_deprecated int preload;
#endif
    int max_delay;

#if FF_API_LOOP_OUTPUT
#define AVFMT_NOOUTPUTLOOP -1
#define AVFMT_INFINITEOUTPUTLOOP 0
    /**
     * number of times to loop output in formats that support it
     *
     * @deprecated use the 'loop' private option in the gif muxer.
     */
    attribute_deprecated int loop_output;
#endif

    int flags;
#define AVFMT_FLAG_GENPTS       0x0001 ///< Generate missing pts even if it requires parsing future frames.
#define AVFMT_FLAG_IGNIDX       0x0002 ///< Ignore index.
#define AVFMT_FLAG_NONBLOCK     0x0004 ///< Do not block when reading packets from input.
#define AVFMT_FLAG_IGNDTS       0x0008 ///< Ignore DTS on frames that contain both DTS & PTS
#define AVFMT_FLAG_NOFILLIN     0x0010 ///< Do not infer any values from other values, just return what is stored in the container
#define AVFMT_FLAG_NOPARSE      0x0020 ///< Do not use AVParsers, you also must set AVFMT_FLAG_NOFILLIN as the fillin code works on frames and no parsing -> no frames. Also seeking to frames can not work if parsing to find frame boundaries has been disabled
#if FF_API_FLAG_RTP_HINT
#define AVFMT_FLAG_RTP_HINT     0x0040 ///< Deprecated, use the -movflags rtphint muxer specific AVOption instead
#endif
#define AVFMT_FLAG_CUSTOM_IO    0x0080 ///< The caller has supplied a custom AVIOContext, don't avio_close() it.
#define AVFMT_FLAG_DISCARD_CORRUPT  0x0100 ///< Discard frames marked corrupted
#define AVFMT_FLAG_MP4A_LATM    0x8000 ///< Enable RTP MP4A-LATM payload
#define AVFMT_FLAG_SORT_DTS    0x10000 ///< try to interleave outputted packets by dts (using this flag can slow demuxing down)
#define AVFMT_FLAG_PRIV_OPT    0x20000 ///< Enable use of private options by delaying codec open (this could be made default once all code is converted)
#define AVFMT_FLAG_KEEP_SIDE_DATA 0x40000 ///< Dont merge side data but keep it seperate.

#if FF_API_LOOP_INPUT
    /**
     * @deprecated, use the 'loop' img2 demuxer private option.
     */
    attribute_deprecated int loop_input;
#endif

    /**
     * decoding: size of data to probe; encoding: unused.
     */
    unsigned int probesize;

    /**
     * decoding: maximum time (in AV_TIME_BASE units) during which the input should
     * be analyzed in avformat_find_stream_info().
     */
    int max_analyze_duration;

    const uint8_t *key;
    int keylen;

    unsigned int nb_programs;
    AVProgram **programs;

    /**
     * Forced video codec_id.
     * Demuxing: Set by user.
     */
    enum CodecID video_codec_id;

    /**
     * Forced audio codec_id.
     * Demuxing: Set by user.
     */
    enum CodecID audio_codec_id;

    /**
     * Forced subtitle codec_id.
     * Demuxing: Set by user.
     */
    enum CodecID subtitle_codec_id;

    /**
     * Maximum amount of memory in bytes to use for the index of each stream.
     * If the index exceeds this size, entries will be discarded as
     * needed to maintain a smaller size. This can lead to slower or less
     * accurate seeking (depends on demuxer).
     * Demuxers for which a full in-memory index is mandatory will ignore
     * this.
     * muxing  : unused
     * demuxing: set by user
     */
    unsigned int max_index_size;

    /**
     * Maximum amount of memory in bytes to use for buffering frames
     * obtained from realtime capture devices.
     */
    unsigned int max_picture_buffer;

    unsigned int nb_chapters;
    AVChapter **chapters;

    /**
     * Flags to enable debugging.
     */
    int debug;
#define FF_FDEBUG_TS        0x0001

#if FF_API_REORDER_PRIVATE
    /**
     * Raw packets from the demuxer, prior to parsing and decoding.
     * This buffer is used for buffering packets until the codec can
     * be identified, as parsing cannot be done without knowing the
     * codec.
     */
    struct AVPacketList *raw_packet_buffer;
    struct AVPacketList *raw_packet_buffer_end;

    struct AVPacketList *packet_buffer_end;
#endif

    AVDictionary *metadata;

#if FF_API_REORDER_PRIVATE
    /**
     * Remaining size available for raw_packet_buffer, in bytes.
     * NOT PART OF PUBLIC API
     */
#define RAW_PACKET_BUFFER_SIZE 2500000
    int raw_packet_buffer_remaining_size;
#endif

    /**
     * Start time of the stream in real world time, in microseconds
     * since the unix epoch (00:00 1st January 1970). That is, pts=0
     * in the stream was captured at this real world time.
     * - encoding: Set by user.
     * - decoding: Unused.
     */
    int64_t start_time_realtime;

    /**
     * decoding: number of frames used to probe fps
     */
    int fps_probe_size;

    /**
     * Error recognition; higher values will detect more errors but may
     * misdetect some more or less valid parts as errors.
     * - encoding: unused
     * - decoding: Set by user.
     */
    int error_recognition;

    /**
     * Custom interrupt callbacks for the I/O layer.
     *
     * decoding: set by the user before avformat_open_input().
     * encoding: set by the user before avformat_write_header()
     * (mainly useful for AVFMT_NOFILE formats). The callback
     * should also be passed to avio_open2() if it's used to
     * open the file.
     */
    AVIOInterruptCB interrupt_callback;

    /**
     * Transport stream id.
     * This will be moved into demuxer private options. Thus no API/ABI compatibility
     */
    int ts_id;

    /**
     * Audio preload in microseconds.
     * Note, not all formats support this and unpredictable things may happen if it is used when not supported.
     * - encoding: Set by user via AVOptions (NO direct access)
     * - decoding: unused
     */
    int audio_preload;

    /**
     * Max chunk time in microseconds.
     * Note, not all formats support this and unpredictable things may happen if it is used when not supported.
     * - encoding: Set by user via AVOptions (NO direct access)
     * - decoding: unused
     */
    int max_chunk_duration;

    /**
     * Max chunk size in bytes
     * Note, not all formats support this and unpredictable things may happen if it is used when not supported.
     * - encoding: Set by user via AVOptions (NO direct access)
     * - decoding: unused
     */
    int max_chunk_size;

    /*****************************************************************
     * All fields below this line are not part of the public API. They
     * may not be used outside of libavformat and can be changed and
     * removed at will.
     * New public fields should be added right above.
     *****************************************************************
     */
#if !FF_API_REORDER_PRIVATE
    /**
     * Raw packets from the demuxer, prior to parsing and decoding.
     * This buffer is used for buffering packets until the codec can
     * be identified, as parsing cannot be done without knowing the
     * codec.
     */
    struct AVPacketList *raw_packet_buffer;
    struct AVPacketList *raw_packet_buffer_end;
    /**
     * Remaining size available for raw_packet_buffer, in bytes.
     */
#define RAW_PACKET_BUFFER_SIZE 2500000
    int raw_packet_buffer_remaining_size;

    /**
     * This buffer is only needed when packets were already buffered but
     * not decoded, for example to get the codec parameters in MPEG
     * streams.
     */
    struct AVPacketList *packet_buffer;
    struct AVPacketList *packet_buffer_end;

    /* av_read_frame() support */
    AVStream *cur_st;

    /* av_seek_frame() support */
    int64_t data_offset; /**< offset of the first packet */
#endif
} AVFormatContext;

typedef struct AVPacketList {
    AVPacket pkt;
    struct AVPacketList *next;
} AVPacketList;

/**
 * If f is NULL, returns the first registered input format,
 * if f is non-NULL, returns the next registered input format after f
 * or NULL if f is the last one.
 */
AVInputFormat  *av_iformat_next(AVInputFormat  *f);

/**
 * If f is NULL, returns the first registered output format,
 * if f is non-NULL, returns the next registered output format after f
 * or NULL if f is the last one.
 */
AVOutputFormat *av_oformat_next(AVOutputFormat *f);

#if FF_API_GUESS_IMG2_CODEC
attribute_deprecated enum CodecID av_guess_image2_codec(const char *filename);
#endif

/* XXX: Use automatic init with either ELF sections or C file parser */
/* modules. */

/* utils.c */
void av_register_input_format(AVInputFormat *format);
void av_register_output_format(AVOutputFormat *format);

/**
 * Return the output format in the list of registered output formats
 * which best matches the provided parameters, or return NULL if
 * there is no match.
 *
 * @param short_name if non-NULL checks if short_name matches with the
 * names of the registered formats
 * @param filename if non-NULL checks if filename terminates with the
 * extensions of the registered formats
 * @param mime_type if non-NULL checks if mime_type matches with the
 * MIME type of the registered formats
 */
AVOutputFormat *av_guess_format(const char *short_name,
                                const char *filename,
                                const char *mime_type);

/**
 * Guess the codec ID based upon muxer and filename.
 */
enum CodecID av_guess_codec(AVOutputFormat *fmt, const char *short_name,
                            const char *filename, const char *mime_type,
                            enum AVMediaType type);

/**
 * Send a nice hexadecimal dump of a buffer to the specified file stream.
 *
 * @param f The file stream pointer where the dump should be sent to.
 * @param buf buffer
 * @param size buffer size
 *
 * @see av_hex_dump_log, av_pkt_dump2, av_pkt_dump_log2
 */
void av_hex_dump(FILE *f, uint8_t *buf, int size);

/**
 * Send a nice hexadecimal dump of a buffer to the log.
 *
 * @param avcl A pointer to an arbitrary struct of which the first field is a
 * pointer to an AVClass struct.
 * @param level The importance level of the message, lower values signifying
 * higher importance.
 * @param buf buffer
 * @param size buffer size
 *
 * @see av_hex_dump, av_pkt_dump2, av_pkt_dump_log2
 */
void av_hex_dump_log(void *avcl, int level, uint8_t *buf, int size);

/**
 * Send a nice dump of a packet to the specified file stream.
 *
 * @param f The file stream pointer where the dump should be sent to.
 * @param pkt packet to dump
 * @param dump_payload True if the payload must be displayed, too.
 * @param st AVStream that the packet belongs to
 */
void av_pkt_dump2(FILE *f, AVPacket *pkt, int dump_payload, AVStream *st);


/**
 * Send a nice dump of a packet to the log.
 *
 * @param avcl A pointer to an arbitrary struct of which the first field is a
 * pointer to an AVClass struct.
 * @param level The importance level of the message, lower values signifying
 * higher importance.
 * @param pkt packet to dump
 * @param dump_payload True if the payload must be displayed, too.
 * @param st AVStream that the packet belongs to
 */
void av_pkt_dump_log2(void *avcl, int level, AVPacket *pkt, int dump_payload,
                      AVStream *st);

#if FF_API_PKT_DUMP
attribute_deprecated void av_pkt_dump(FILE *f, AVPacket *pkt, int dump_payload);
attribute_deprecated void av_pkt_dump_log(void *avcl, int level, AVPacket *pkt,
                                          int dump_payload);
#endif

/**
 * Initialize libavformat and register all the muxers, demuxers and
 * protocols. If you do not call this function, then you can select
 * exactly which formats you want to support.
 *
 * @see av_register_input_format()
 * @see av_register_output_format()
 * @see av_register_protocol()
 */
void av_register_all(void);

/**
 * Get the CodecID for the given codec tag tag.
 * If no codec id is found returns CODEC_ID_NONE.
 *
 * @param tags list of supported codec_id-codec_tag pairs, as stored
 * in AVInputFormat.codec_tag and AVOutputFormat.codec_tag
 */
enum CodecID av_codec_get_id(const struct AVCodecTag * const *tags, unsigned int tag);

/**
 * Get the codec tag for the given codec id id.
 * If no codec tag is found returns 0.
 *
 * @param tags list of supported codec_id-codec_tag pairs, as stored
 * in AVInputFormat.codec_tag and AVOutputFormat.codec_tag
 */
unsigned int av_codec_get_tag(const struct AVCodecTag * const *tags, enum CodecID id);

/**
 * Allocate an AVFormatContext.
 * avformat_free_context() can be used to free the context and everything
 * allocated by the framework within it.
 */
AVFormatContext *avformat_alloc_context(void);

/**
 * @addtogroup lavf_decoding
 * @{
 */

/**
 * Find AVInputFormat based on the short name of the input format.
 */
AVInputFormat *av_find_input_format(const char *short_name);

/**
 * Guess the file format.
 *
 * @param is_opened Whether the file is already opened; determines whether
 *                  demuxers with or without AVFMT_NOFILE are probed.
 */
AVInputFormat *av_probe_input_format(AVProbeData *pd, int is_opened);

/**
 * Guess the file format.
 *
 * @param is_opened Whether the file is already opened; determines whether
 *                  demuxers with or without AVFMT_NOFILE are probed.
 * @param score_max A probe score larger that this is required to accept a
 *                  detection, the variable is set to the actual detection
 *                  score afterwards.
 *                  If the score is <= AVPROBE_SCORE_MAX / 4 it is recommended
 *                  to retry with a larger probe buffer.
 */
AVInputFormat *av_probe_input_format2(AVProbeData *pd, int is_opened, int *score_max);

/**
 * Guess the file format.
 *
 * @param is_opened Whether the file is already opened; determines whether
 *                  demuxers with or without AVFMT_NOFILE are probed.
 * @param score_ret The score of the best detection.
 */
AVInputFormat *av_probe_input_format3(AVProbeData *pd, int is_opened, int *score_ret);

/**
 * Probe a bytestream to determine the input format. Each time a probe returns
 * with a score that is too low, the probe buffer size is increased and another
 * attempt is made. When the maximum probe size is reached, the input format
 * with the highest score is returned.
 *
 * @param pb the bytestream to probe
 * @param fmt the input format is put here
 * @param filename the filename of the stream
 * @param logctx the log context
 * @param offset the offset within the bytestream to probe from
 * @param max_probe_size the maximum probe buffer size (zero for default)
 * @return 0 in case of success, a negative value corresponding to an
 * AVERROR code otherwise
 */
int av_probe_input_buffer(AVIOContext *pb, AVInputFormat **fmt,
                          const char *filename, void *logctx,
                          unsigned int offset, unsigned int max_probe_size);

#if FF_API_FORMAT_PARAMETERS
/**
 * Allocate all the structures needed to read an input stream.
 *        This does not open the needed codecs for decoding the stream[s].
 * @deprecated use avformat_open_input instead.
 */
attribute_deprecated int av_open_input_stream(AVFormatContext **ic_ptr,
                         AVIOContext *pb, const char *filename,
                         AVInputFormat *fmt, AVFormatParameters *ap);

/**
 * Open a media file as input. The codecs are not opened. Only the file
 * header (if present) is read.
 *
 * @param ic_ptr The opened media file handle is put here.
 * @param filename filename to open
 * @param fmt If non-NULL, force the file format to use.
 * @param buf_size optional buffer size (zero if default is OK)
 * @param ap Additional parameters needed when opening the file
 *           (NULL if default).
 * @return 0 if OK, AVERROR_xxx otherwise
 *
 * @deprecated use avformat_open_input instead.
 */
attribute_deprecated int av_open_input_file(AVFormatContext **ic_ptr, const char *filename,
                       AVInputFormat *fmt,
                       int buf_size,
                       AVFormatParameters *ap);
#endif

/**
 * Open an input stream and read the header. The codecs are not opened.
 * The stream must be closed with av_close_input_file().
 *
 * @param ps Pointer to user-supplied AVFormatContext (allocated by avformat_alloc_context).
 *           May be a pointer to NULL, in which case an AVFormatContext is allocated by this
 *           function and written into ps.
 *           Note that a user-supplied AVFormatContext will be freed on failure.
 * @param filename Name of the stream to open.
 * @param fmt If non-NULL, this parameter forces a specific input format.
 *            Otherwise the format is autodetected.
 * @param options  A dictionary filled with AVFormatContext and demuxer-private options.
 *                 On return this parameter will be destroyed and replaced with a dict containing
 *                 options that were not found. May be NULL.
 *
 * @return 0 on success, a negative AVERROR on failure.
 *
 * @note If you want to use custom IO, preallocate the format context and set its pb field.
 */
int avformat_open_input(AVFormatContext **ps, const char *filename, AVInputFormat *fmt, AVDictionary **options);

<<<<<<< HEAD
int av_demuxer_open(AVFormatContext *ic, AVFormatParameters *ap);

/**
 * Allocate an AVFormatContext.
 * avformat_free_context() can be used to free the context and everything
 * allocated by the framework within it.
 */
AVFormatContext *avformat_alloc_context(void);

#if FF_API_ALLOC_OUTPUT_CONTEXT
/**
 * @deprecated deprecated in favor of avformat_alloc_output_context2()
 */
attribute_deprecated
AVFormatContext *avformat_alloc_output_context(const char *format,
                                               AVOutputFormat *oformat,
                                               const char *filename);
#endif

/**
 * Allocate an AVFormatContext for an output format.
 * avformat_free_context() can be used to free the context and
 * everything allocated by the framework within it.
 *
 * @param *ctx is set to the created format context, or to NULL in
 * case of failure
 * @param oformat format to use for allocating the context, if NULL
 * format_name and filename are used instead
 * @param format_name the name of output format to use for allocating the
 * context, if NULL filename is used instead
 * @param filename the name of the filename to use for allocating the
 * context, may be NULL
 * @return >= 0 in case of success, a negative AVERROR code in case of
 * failure
 */
int avformat_alloc_output_context2(AVFormatContext **ctx, AVOutputFormat *oformat,
                                   const char *format_name, const char *filename);

=======
>>>>>>> 2e87b4c5
#if FF_API_FORMAT_PARAMETERS
/**
 * Read packets of a media file to get stream information. This
 * is useful for file formats with no headers such as MPEG. This
 * function also computes the real framerate in case of MPEG-2 repeat
 * frame mode.
 * The logical file position is not changed by this function;
 * examined packets may be buffered for later processing.
 *
 * @param ic media file handle
 * @return >=0 if OK, AVERROR_xxx on error
 * @todo Let the user decide somehow what information is needed so that
 *       we do not waste time getting stuff the user does not need.
 *
 * @deprecated use avformat_find_stream_info.
 */
attribute_deprecated
int av_find_stream_info(AVFormatContext *ic);
#endif

/**
 * Read packets of a media file to get stream information. This
 * is useful for file formats with no headers such as MPEG. This
 * function also computes the real framerate in case of MPEG-2 repeat
 * frame mode.
 * The logical file position is not changed by this function;
 * examined packets may be buffered for later processing.
 *
 * @param ic media file handle
 * @param options  If non-NULL, an ic.nb_streams long array of pointers to
 *                 dictionaries, where i-th member contains options for
 *                 codec corresponding to i-th stream.
 *                 On return each dictionary will be filled with options that were not found.
 * @return >=0 if OK, AVERROR_xxx on error
 *
 * @note this function isn't guaranteed to open all the codecs, so
 *       options being non-empty at return is a perfectly normal behavior.
 *
 * @todo Let the user decide somehow what information is needed so that
 *       we do not waste time getting stuff the user does not need.
 */
int avformat_find_stream_info(AVFormatContext *ic, AVDictionary **options);

/**
 * Find the programs which belong to a given stream.
 *
 * @param ic    media file handle
 * @param last  the last found program, the search will start after this
 *              program, or from the beginning if it is NULL
 * @param s     stream index
 * @return the next program which belongs to s, NULL if no program is found or
 *         the last program is not among the programs of ic.
 */
AVProgram *av_find_program_from_stream(AVFormatContext *ic, AVProgram *last, int s);

/**
 * Find the "best" stream in the file.
 * The best stream is determined according to various heuristics as the most
 * likely to be what the user expects.
 * If the decoder parameter is non-NULL, av_find_best_stream will find the
 * default decoder for the stream's codec; streams for which no decoder can
 * be found are ignored.
 *
 * @param ic                media file handle
 * @param type              stream type: video, audio, subtitles, etc.
 * @param wanted_stream_nb  user-requested stream number,
 *                          or -1 for automatic selection
 * @param related_stream    try to find a stream related (eg. in the same
 *                          program) to this one, or -1 if none
 * @param decoder_ret       if non-NULL, returns the decoder for the
 *                          selected stream
 * @param flags             flags; none are currently defined
 * @return  the non-negative stream number in case of success,
 *          AVERROR_STREAM_NOT_FOUND if no stream with the requested type
 *          could be found,
 *          AVERROR_DECODER_NOT_FOUND if streams were found but no decoder
 * @note  If av_find_best_stream returns successfully and decoder_ret is not
 *        NULL, then *decoder_ret is guaranteed to be set to a valid AVCodec.
 */
int av_find_best_stream(AVFormatContext *ic,
                        enum AVMediaType type,
                        int wanted_stream_nb,
                        int related_stream,
                        AVCodec **decoder_ret,
                        int flags);

/**
 * Read a transport packet from a media file.
 *
 * This function is obsolete and should never be used.
 * Use av_read_frame() instead.
 *
 * @param s media file handle
 * @param pkt is filled
 * @return 0 if OK, AVERROR_xxx on error
 */
int av_read_packet(AVFormatContext *s, AVPacket *pkt);

/**
 * Return the next frame of a stream.
 * This function returns what is stored in the file, and does not validate
 * that what is there are valid frames for the decoder. It will split what is
 * stored in the file into frames and return one for each call. It will not
 * omit invalid data between valid frames so as to give the decoder the maximum
 * information possible for decoding.
 *
 * The returned packet is valid
 * until the next av_read_frame() or until av_close_input_file() and
 * must be freed with av_free_packet. For video, the packet contains
 * exactly one frame. For audio, it contains an integer number of
 * frames if each frame has a known fixed size (e.g. PCM or ADPCM
 * data). If the audio frames have a variable size (e.g. MPEG audio),
 * then it contains one frame.
 *
 * pkt->pts, pkt->dts and pkt->duration are always set to correct
 * values in AVStream.time_base units (and guessed if the format cannot
 * provide them). pkt->pts can be AV_NOPTS_VALUE if the video format
 * has B-frames, so it is better to rely on pkt->dts if you do not
 * decompress the payload.
 *
 * @return 0 if OK, < 0 on error or end of file
 */
int av_read_frame(AVFormatContext *s, AVPacket *pkt);

/**
 * Seek to the keyframe at timestamp.
 * 'timestamp' in 'stream_index'.
 * @param stream_index If stream_index is (-1), a default
 * stream is selected, and timestamp is automatically converted
 * from AV_TIME_BASE units to the stream specific time_base.
 * @param timestamp Timestamp in AVStream.time_base units
 *        or, if no stream is specified, in AV_TIME_BASE units.
 * @param flags flags which select direction and seeking mode
 * @return >= 0 on success
 */
int av_seek_frame(AVFormatContext *s, int stream_index, int64_t timestamp,
                  int flags);

/**
 * Seek to timestamp ts.
 * Seeking will be done so that the point from which all active streams
 * can be presented successfully will be closest to ts and within min/max_ts.
 * Active streams are all streams that have AVStream.discard < AVDISCARD_ALL.
 *
 * If flags contain AVSEEK_FLAG_BYTE, then all timestamps are in bytes and
 * are the file position (this may not be supported by all demuxers).
 * If flags contain AVSEEK_FLAG_FRAME, then all timestamps are in frames
 * in the stream with stream_index (this may not be supported by all demuxers).
 * Otherwise all timestamps are in units of the stream selected by stream_index
 * or if stream_index is -1, in AV_TIME_BASE units.
 * If flags contain AVSEEK_FLAG_ANY, then non-keyframes are treated as
 * keyframes (this may not be supported by all demuxers).
 *
 * @param stream_index index of the stream which is used as time base reference
 * @param min_ts smallest acceptable timestamp
 * @param ts target timestamp
 * @param max_ts largest acceptable timestamp
 * @param flags flags
 * @return >=0 on success, error code otherwise
 *
 * @note This is part of the new seek API which is still under construction.
 *       Thus do not use this yet. It may change at any time, do not expect
 *       ABI compatibility yet!
 */
int avformat_seek_file(AVFormatContext *s, int stream_index, int64_t min_ts, int64_t ts, int64_t max_ts, int flags);

/**
 * Start playing a network-based stream (e.g. RTSP stream) at the
 * current position.
 */
int av_read_play(AVFormatContext *s);

/**
 * Pause a network-based stream (e.g. RTSP stream).
 *
 * Use av_read_play() to resume it.
 */
int av_read_pause(AVFormatContext *s);

/**
 * Free a AVFormatContext allocated by av_open_input_stream.
 * @param s context to free
 */
void av_close_input_stream(AVFormatContext *s);

/**
 * Close a media file (but not its codecs).
 *
 * @param s media file handle
 */
void av_close_input_file(AVFormatContext *s);
/**
 * @}
 */

/**
 * Free an AVFormatContext and all its streams.
 * @param s context to free
 */
void avformat_free_context(AVFormatContext *s);

#if FF_API_NEW_STREAM
/**
 * Add a new stream to a media file.
 *
 * Can only be called in the read_header() function. If the flag
 * AVFMTCTX_NOHEADER is in the format context, then new streams
 * can be added in read_packet too.
 *
 * @param s media file handle
 * @param id file-format-dependent stream ID
 */
attribute_deprecated
AVStream *av_new_stream(AVFormatContext *s, int id);
#endif

/**
 * Add a new stream to a media file.
 *
 * When demuxing, it is called by the demuxer in read_header(). If the
 * flag AVFMTCTX_NOHEADER is set in s.ctx_flags, then it may also
 * be called in read_packet().
 *
 * When muxing, should be called by the user before avformat_write_header().
 *
 * @param c If non-NULL, the AVCodecContext corresponding to the new stream
 * will be initialized to use this codec. This is needed for e.g. codec-specific
 * defaults to be set, so codec should be provided if it is known.
 *
 * @return newly created stream or NULL on error.
 */
AVStream *avformat_new_stream(AVFormatContext *s, AVCodec *c);

AVProgram *av_new_program(AVFormatContext *s, int id);

#if FF_API_SET_PTS_INFO
/**
 * @deprecated this function is not supposed to be called outside of lavf
 */
attribute_deprecated
void av_set_pts_info(AVStream *s, int pts_wrap_bits,
                     unsigned int pts_num, unsigned int pts_den);
#endif

#define AVSEEK_FLAG_BACKWARD 1 ///< seek backward
#define AVSEEK_FLAG_BYTE     2 ///< seeking based on position in bytes
#define AVSEEK_FLAG_ANY      4 ///< seek to any frame, even non-keyframes
#define AVSEEK_FLAG_FRAME    8 ///< seeking based on frame number

int av_find_default_stream_index(AVFormatContext *s);

/**
 * Get the index for a specific timestamp.
 * @param flags if AVSEEK_FLAG_BACKWARD then the returned index will correspond
 *                 to the timestamp which is <= the requested one, if backward
 *                 is 0, then it will be >=
 *              if AVSEEK_FLAG_ANY seek to any frame, only keyframes otherwise
 * @return < 0 if no such timestamp could be found
 */
int av_index_search_timestamp(AVStream *st, int64_t timestamp, int flags);

/**
 * Add an index entry into a sorted list. Update the entry if the list
 * already contains it.
 *
 * @param timestamp timestamp in the time base of the given stream
 */
int av_add_index_entry(AVStream *st, int64_t pos, int64_t timestamp,
                       int size, int distance, int flags);

#if FF_API_SEEK_PUBLIC
attribute_deprecated
int av_seek_frame_binary(AVFormatContext *s, int stream_index,
                         int64_t target_ts, int flags);
attribute_deprecated
void av_update_cur_dts(AVFormatContext *s, AVStream *ref_st, int64_t timestamp);
attribute_deprecated
int64_t av_gen_search(AVFormatContext *s, int stream_index,
                      int64_t target_ts, int64_t pos_min,
                      int64_t pos_max, int64_t pos_limit,
                      int64_t ts_min, int64_t ts_max,
                      int flags, int64_t *ts_ret,
                      int64_t (*read_timestamp)(struct AVFormatContext *, int , int64_t *, int64_t ));
#endif

#if FF_API_FORMAT_PARAMETERS
/**
 * @deprecated pass the options to avformat_write_header directly.
 */
attribute_deprecated int av_set_parameters(AVFormatContext *s, AVFormatParameters *ap);
#endif

/**
 * Split a URL string into components.
 *
 * The pointers to buffers for storing individual components may be null,
 * in order to ignore that component. Buffers for components not found are
 * set to empty strings. If the port is not found, it is set to a negative
 * value.
 *
 * @param proto the buffer for the protocol
 * @param proto_size the size of the proto buffer
 * @param authorization the buffer for the authorization
 * @param authorization_size the size of the authorization buffer
 * @param hostname the buffer for the host name
 * @param hostname_size the size of the hostname buffer
 * @param port_ptr a pointer to store the port number in
 * @param path the buffer for the path
 * @param path_size the size of the path buffer
 * @param url the URL to split
 */
void av_url_split(char *proto,         int proto_size,
                  char *authorization, int authorization_size,
                  char *hostname,      int hostname_size,
                  int *port_ptr,
                  char *path,          int path_size,
                  const char *url);
/**
 * @addtogroup lavf_encoding
 * @{
 */
/**
 * Allocate the stream private data and write the stream header to
 * an output media file.
 *
 * @param s Media file handle, must be allocated with avformat_alloc_context().
 *          Its oformat field must be set to the desired output format;
 *          Its pb field must be set to an already openened AVIOContext.
 * @param options  An AVDictionary filled with AVFormatContext and muxer-private options.
 *                 On return this parameter will be destroyed and replaced with a dict containing
 *                 options that were not found. May be NULL.
 *
 * @return 0 on success, negative AVERROR on failure.
 *
 * @see av_opt_find, av_dict_set, avio_open, av_oformat_next.
 */
int avformat_write_header(AVFormatContext *s, AVDictionary **options);

#if FF_API_FORMAT_PARAMETERS
/**
 * Allocate the stream private data and write the stream header to an
 * output media file.
 * @note: this sets stream time-bases, if possible to stream->codec->time_base
 * but for some formats it might also be some other time base
 *
 * @param s media file handle
 * @return 0 if OK, AVERROR_xxx on error
 *
 * @deprecated use avformat_write_header.
 */
attribute_deprecated int av_write_header(AVFormatContext *s);
#endif

/**
 * Write a packet to an output media file.
 *
 * The packet shall contain one audio or video frame.
 * The packet must be correctly interleaved according to the container
 * specification, if not then av_interleaved_write_frame must be used.
 *
 * @param s media file handle
 * @param pkt The packet, which contains the stream_index, buf/buf_size,
              dts/pts, ...
 * @return < 0 on error, = 0 if OK, 1 if end of stream wanted
 */
int av_write_frame(AVFormatContext *s, AVPacket *pkt);

/**
 * Write a packet to an output media file ensuring correct interleaving.
 *
 * The packet must contain one audio or video frame.
 * If the packets are already correctly interleaved, the application should
 * call av_write_frame() instead as it is slightly faster. It is also important
 * to keep in mind that completely non-interleaved input will need huge amounts
 * of memory to interleave with this, so it is preferable to interleave at the
 * demuxer level.
 *
 * @param s media file handle
 * @param pkt The packet, which contains the stream_index, buf/buf_size,
              dts/pts, ...
 * @return < 0 on error, = 0 if OK, 1 if end of stream wanted
 */
int av_interleaved_write_frame(AVFormatContext *s, AVPacket *pkt);

/**
 * Interleave a packet per dts in an output media file.
 *
 * Packets with pkt->destruct == av_destruct_packet will be freed inside this
 * function, so they cannot be used after it. Note that calling av_free_packet()
 * on them is still safe.
 *
 * @param s media file handle
 * @param out the interleaved packet will be output here
 * @param pkt the input packet
 * @param flush 1 if no further packets are available as input and all
 *              remaining packets should be output
 * @return 1 if a packet was output, 0 if no packet could be output,
 *         < 0 if an error occurred
 */
int av_interleave_packet_per_dts(AVFormatContext *s, AVPacket *out,
                                 AVPacket *pkt, int flush);

/**
 * Write the stream trailer to an output media file and free the
 * file private data.
 *
 * May only be called after a successful call to av_write_header.
 *
 * @param s media file handle
 * @return 0 if OK, AVERROR_xxx on error
 */
int av_write_trailer(AVFormatContext *s);
/**
 * @}
 */

/**
 * Get timing information for the data currently output.
 * The exact meaning of "currently output" depends on the format.
 * It is mostly relevant for devices that have an internal buffer and/or
 * work in real time.
 * @param s          media file handle
 * @param stream     stream in the media file
 * @param dts[out]   DTS of the last packet output for the stream, in stream
 *                   time_base units
 * @param wall[out]  absolute time when that packet whas output,
 *                   in microsecond
 * @return  0 if OK, AVERROR(ENOSYS) if the format does not support it
 * Note: some formats or devices may not allow to measure dts and wall
 * atomically.
 */
int av_get_output_timestamp(struct AVFormatContext *s, int stream,
                            int64_t *dts, int64_t *wall);

#if FF_API_DUMP_FORMAT
/**
 * @deprecated Deprecated in favor of av_dump_format().
 */
attribute_deprecated void dump_format(AVFormatContext *ic,
                                      int index,
                                      const char *url,
                                      int is_output);
#endif

void av_dump_format(AVFormatContext *ic,
                    int index,
                    const char *url,
                    int is_output);

#if FF_API_PARSE_DATE
/**
 * Parse datestr and return a corresponding number of microseconds.
 *
 * @param datestr String representing a date or a duration.
 * See av_parse_time() for the syntax of the provided string.
 * @deprecated in favor of av_parse_time()
 */
attribute_deprecated
int64_t parse_date(const char *datestr, int duration);
#endif

/**
 * Get the current time in microseconds.
 */
int64_t av_gettime(void);

#if FF_API_FIND_INFO_TAG
/**
 * @deprecated use av_find_info_tag in libavutil instead.
 */
attribute_deprecated int find_info_tag(char *arg, int arg_size, const char *tag1, const char *info);
#endif

/**
 * Return in 'buf' the path with '%d' replaced by a number.
 *
 * Also handles the '%0nd' format where 'n' is the total number
 * of digits and '%%'.
 *
 * @param buf destination buffer
 * @param buf_size destination buffer size
 * @param path numbered sequence string
 * @param number frame number
 * @return 0 if OK, -1 on format error
 */
int av_get_frame_filename(char *buf, int buf_size,
                          const char *path, int number);

/**
 * Check whether filename actually is a numbered sequence generator.
 *
 * @param filename possible numbered sequence string
 * @return 1 if a valid numbered sequence string, 0 otherwise
 */
int av_filename_number_test(const char *filename);

/**
 * Generate an SDP for an RTP session.
 *
 * @param ac array of AVFormatContexts describing the RTP streams. If the
 *           array is composed by only one context, such context can contain
 *           multiple AVStreams (one AVStream per RTP stream). Otherwise,
 *           all the contexts in the array (an AVCodecContext per RTP stream)
 *           must contain only one AVStream.
 * @param n_files number of AVCodecContexts contained in ac
 * @param buf buffer where the SDP will be stored (must be allocated by
 *            the caller)
 * @param size the size of the buffer
 * @return 0 if OK, AVERROR_xxx on error
 */
int av_sdp_create(AVFormatContext *ac[], int n_files, char *buf, int size);

#if FF_API_SDP_CREATE
attribute_deprecated int avf_sdp_create(AVFormatContext *ac[], int n_files, char *buff, int size);
#endif

/**
 * Return a positive value if the given filename has one of the given
 * extensions, 0 otherwise.
 *
 * @param extensions a comma-separated list of filename extensions
 */
int av_match_ext(const char *filename, const char *extensions);

/**
 * Test if the given container can store a codec.
 *
 * @param std_compliance standards compliance level, one of FF_COMPLIANCE_*
 *
 * @return 1 if codec with ID codec_id can be stored in ofmt, 0 if it cannot.
 *         A negative number if this information is not available.
 */
int avformat_query_codec(AVOutputFormat *ofmt, enum CodecID codec_id, int std_compliance);

/**
 * Get the AVClass for AVFormatContext. It can be used in combination with
 * AV_OPT_SEARCH_FAKE_OBJ for examining options.
 *
 * @see av_opt_find().
 */
const AVClass *avformat_get_class(void);

/**
 * Do global initialization of network components. This is optional,
 * but recommended, since it avoids the overhead of implicitly
 * doing the setup for each session.
 *
 * Calling this function will become mandatory if using network
 * protocols at some major version bump.
 */
int avformat_network_init(void);

/**
 * Undo the initialization done by avformat_network_init.
 */
int avformat_network_deinit(void);

#endif /* AVFORMAT_AVFORMAT_H */<|MERGE_RESOLUTION|>--- conflicted
+++ resolved
@@ -94,18 +94,13 @@
  * @{
  * @ingroup libavf
  * The metadata API allows libavformat to export metadata tags to a client
-<<<<<<< HEAD
- * application using a sequence of key/value pairs. Like all strings in FFmpeg,
- * metadata must be stored as UTF-8 encoded Unicode. Note that metadata
-=======
  * application when demuxing. Conversely it allows a client application to
  * set metadata when muxing.
  *
  * Metadata is exported or set as pairs of key/value strings in the 'metadata'
  * fields of the AVFormatContext, AVStream, AVChapter and AVProgram structs
- * using the @ref lavu_dict "AVDictionary" API. Like all strings in Libav,
+ * using the @ref lavu_dict "AVDictionary" API. Like all strings in FFmpeg,
  * metadata is assumed to be UTF-8 encoded Unicode. Note that metadata
->>>>>>> 2e87b4c5
  * exported by demuxers isn't checked to be valid UTF-8 in most cases.
  *
  * Important concepts to keep in mind:
@@ -1320,6 +1315,35 @@
  */
 AVFormatContext *avformat_alloc_context(void);
 
+#if FF_API_ALLOC_OUTPUT_CONTEXT
+/**
+ * @deprecated deprecated in favor of avformat_alloc_output_context2()
+ */
+attribute_deprecated
+AVFormatContext *avformat_alloc_output_context(const char *format,
+                                               AVOutputFormat *oformat,
+                                               const char *filename);
+#endif
+
+/**
+ * Allocate an AVFormatContext for an output format.
+ * avformat_free_context() can be used to free the context and
+ * everything allocated by the framework within it.
+ *
+ * @param *ctx is set to the created format context, or to NULL in
+ * case of failure
+ * @param oformat format to use for allocating the context, if NULL
+ * format_name and filename are used instead
+ * @param format_name the name of output format to use for allocating the
+ * context, if NULL filename is used instead
+ * @param filename the name of the filename to use for allocating the
+ * context, may be NULL
+ * @return >= 0 in case of success, a negative AVERROR code in case of
+ * failure
+ */
+int avformat_alloc_output_context2(AVFormatContext **ctx, AVOutputFormat *oformat,
+                                   const char *format_name, const char *filename);
+
 /**
  * @addtogroup lavf_decoding
  * @{
@@ -1430,47 +1454,8 @@
  */
 int avformat_open_input(AVFormatContext **ps, const char *filename, AVInputFormat *fmt, AVDictionary **options);
 
-<<<<<<< HEAD
 int av_demuxer_open(AVFormatContext *ic, AVFormatParameters *ap);
 
-/**
- * Allocate an AVFormatContext.
- * avformat_free_context() can be used to free the context and everything
- * allocated by the framework within it.
- */
-AVFormatContext *avformat_alloc_context(void);
-
-#if FF_API_ALLOC_OUTPUT_CONTEXT
-/**
- * @deprecated deprecated in favor of avformat_alloc_output_context2()
- */
-attribute_deprecated
-AVFormatContext *avformat_alloc_output_context(const char *format,
-                                               AVOutputFormat *oformat,
-                                               const char *filename);
-#endif
-
-/**
- * Allocate an AVFormatContext for an output format.
- * avformat_free_context() can be used to free the context and
- * everything allocated by the framework within it.
- *
- * @param *ctx is set to the created format context, or to NULL in
- * case of failure
- * @param oformat format to use for allocating the context, if NULL
- * format_name and filename are used instead
- * @param format_name the name of output format to use for allocating the
- * context, if NULL filename is used instead
- * @param filename the name of the filename to use for allocating the
- * context, may be NULL
- * @return >= 0 in case of success, a negative AVERROR code in case of
- * failure
- */
-int avformat_alloc_output_context2(AVFormatContext **ctx, AVOutputFormat *oformat,
-                                   const char *format_name, const char *filename);
-
-=======
->>>>>>> 2e87b4c5
 #if FF_API_FORMAT_PARAMETERS
 /**
  * Read packets of a media file to get stream information. This
